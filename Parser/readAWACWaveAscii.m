--- conflicted
+++ resolved
@@ -303,17 +303,6 @@
         waveData.MeanOneTenthPeriod     = nan(nTime, 1);
         waveData.MaximumPeriod          = nan(nTime, 1);
     
-<<<<<<< HEAD
-    waveData.SpectraType(iWave)            = wave(:,7));
-    waveData.SignificantHeight(iWave)      = wave(:,8);
-    waveData.PeakPeriod(iWave)             = wave(:,14);
-    waveData.MeanZeroCrossingPeriod(iWave) = wave(:,15);
-    waveData.PeakDirection(iWave)          = wave(:,19);
-    waveData.DirectionalSpread(iWave)      = wave(:,20);
-    waveData.MeanDirection(iWave)          = wave(:,21);
-    waveData.UnidirectivityIndex(iWave)    = wave(:,22);
-    waveData.MeanPressure(iWave)           = wave(:,23);
-=======
         waveData.SpectraType(iWave)            = wave(:,7);
         waveData.SignificantHeight(iWave)      = wave(:,8);
         waveData.MeanOneThirdHeight(iWave)     = wave(:,9);
@@ -341,7 +330,6 @@
         waveData.MeanPressure(iWave)           = wave(:,13);
         waveData.UnidirectivityIndex(iWave)    = wave(:,14);
     end
->>>>>>> cb384aa0
     clear wave;
     
     % let's have a look at the different frequency given in each file
