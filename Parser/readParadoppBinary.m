function structures = readParadoppBinary( filename )
%READPARADOPPBINARY Reads a binary file retrieved from a 'Paradopp'
% instrument. Does not support AWAC wave data.
%
% This function is able to parse raw binary data from any Nortek instrument
% which is defined in the Firmware Data Structures section of the Nortek
% System Integrator Guide, June 2008:
%
%   - Aquadopp Current Meter (Velocity)
%   - Aquadopp Profiler
%   - Aquadopp HR Profiler
%   - Continental
%   - Vector
%   - Vectrino
%   - AWAC
%
% Nortek binary files consist of a number of 'sections', the format of
% which are specified in the System Integrator Guide. This function reads
% in all of the sections contained in the file, and returns them within a
% cell array.
%
% AWAC wave data is ignored by this function; see the readAWACWaveAscii
% function.
%
% Inputs:
%   filename   - A string containing the name of a raw binary file to
%                parse.
%
% Outputs:
%   structures - A struct containing all of the data structures that were
%                contained in the file.
%
% Author:       Paul McCarthy <paul.mccarthy@csiro.au>
% Contributor:  Guillaume Galibert <guillaume.galibert@utas.edu.au>
% 				Simon Spagnol <simon.spagnol@utas.edu.au>
%

%
% Copyright (c) 2016, Australian Ocean Data Network (AODN) and Integrated
% Marine Observing System (IMOS).
% All rights reserved.
%
% Redistribution and use in source and binary forms, with or without
% modification, are permitted provided that the following conditions are met:
%
%     * Redistributions of source code must retain the above copyright notice,
%       this list of conditions and the following disclaimer.
%     * Redistributions in binary form must reproduce the above copyright
%       notice, this list of conditions and the following disclaimer in the
%       documentation and/or other materials provided with the distribution.
%     * Neither the name of the AODN/IMOS nor the names of its contributors
%       may be used to endorse or promote products derived from this software
%       without specific prior written permission.
%
% THIS SOFTWARE IS PROVIDED BY THE COPYRIGHT HOLDERS AND CONTRIBUTORS "AS IS"
% AND ANY EXPRESS OR IMPLIED WARRANTIES, INCLUDING, BUT NOT LIMITED TO, THE
% IMPLIED WARRANTIES OF MERCHANTABILITY AND FITNESS FOR A PARTICULAR PURPOSE
% ARE DISCLAIMED. IN NO EVENT SHALL THE COPYRIGHT OWNER OR CONTRIBUTORS BE
% LIABLE FOR ANY DIRECT, INDIRECT, INCIDENTAL, SPECIAL, EXEMPLARY, OR
% CONSEQUENTIAL DAMAGES (INCLUDING, BUT NOT LIMITED TO, PROCUREMENT OF
% SUBSTITUTE GOODS OR SERVICES; LOSS OF USE, DATA, OR PROFITS; OR BUSINESS
% INTERRUPTION) HOWEVER CAUSED AND ON ANY THEORY OF LIABILITY, WHETHER IN
% CONTRACT, STRICT LIABILITY, OR TORT (INCLUDING NEGLIGENCE OR OTHERWISE)
% ARISING IN ANY WAY OUT OF THE USE OF THIS SOFTWARE, EVEN IF ADVISED OF THE
% POSSIBILITY OF SUCH DAMAGE.
narginchk(1,1);

if ~ischar(filename),         error('filename must be a string');  end
if ~exist( filename, 'file'), error([filename ' does not exist']); end

% read in the whole file into 'data'
fid = -1;
data = [];
try
    fid = fopen(filename, 'rb');
    data = fread(fid, inf, '*uint8');
    fclose(fid);
catch e
    if fid ~= -1, fclose(fid); end
    rethrow e;
end

% read in all of the structures contained in the file
% all files should start off with the following sections,
% although this is not checked:
%   hardware configuration
%   head configuration
%   user configuration
%
structures = struct;
[~, ~, cpuEndianness] = computer;

% list of sectors with their Ids and their Size
genericIds  = [ 5;   4;   0];
genericSize = [48; 224; 512];

continentalIds  = 36;
continentalSize = NaN; % NaN means variable

aquadoppVelocityIds  = [ 1;  6; 128];
aquadoppVelocitySize = [42; 36;  42];

aquadoppProfilerIds  = [ 33; 48; 49;  42];
aquadoppProfilerSize = [NaN; 24; 60; NaN];

awacIds  = [ 32; 54;  66];
awacSize = [NaN; 24; NaN];

prologIds  = [96; 97;  98;  99; 101; 106];
prologSize = [80; 48; NaN; NaN; NaN; NaN]; % Wave fourier coefficient spectrum (id99) is actually not fixed length of 816!

knownIds   = [genericIds;  continentalIds;  aquadoppVelocityIds;  aquadoppProfilerIds;  awacIds;  prologIds];
knownSizes = [genericSize; continentalSize; aquadoppVelocitySize; aquadoppProfilerSize; awacSize; prologSize];

noSizeIds  = [16; 54; 81]; % a few sectors do not include their size in their data
noSizeSize = [24; 24; 22]; % yet for these sectors the size is known
<<<<<<< HEAD

% we look for any start of record structure
% Sync = 165 % hex a5
iSync = data == 165;

% we check that the id following any Sync is known
% otherwise we get rid of those false Syncs
iId = ismember(data, knownIds);
iSync = [iSync(1:end-1) & iId(2:end); false];

% we check that the size read in data record (when exist) is consistent 
% with the expected one (when known) otherwise we get rid of those false Syncs.
iIds = [false; iSync(1:end-1)];
ids = data(iIds);
uniqIds = unique(sort(ids));

iSizes = [false; false; iSync(1:end-2)] | [false; false; false; iSync(1:end-3)];
sizesFromData = bytecast(data(iSizes), 'L', 'uint16', cpuEndianness)*2; % 1 word = 2 bytes

% when size info not available from sector we replace it with its expected value
for i=1:length(noSizeIds), sizesFromData(ids == noSizeIds(i)) = noSizeSize(i); end

sizesExpected = NaN(size(ids)); % when size is not known, set to NaN
for i = 1:length(uniqIds)
    sectorType = uniqIds(i);
    sizesExpected(ids == sectorType) = knownSizes(sectorType == knownIds);
end
iUnkownSize = isnan(sizesExpected);
sizesExpected(iUnkownSize) = sizesFromData(iUnkownSize);

iSizeConsistent = sizesFromData == sizesExpected;
iSync(iSync) = iSizeConsistent;
clear sizesExpected;

% we check that the size read in data record (when exist) is consistent 
% with the one found between 2 Sync
iIds = [false; iSync(1:end-1)];
ids = data(iIds);
uniqIds = unique(sort(ids));

iSizes = [false; false; iSync(1:end-2)] | [false; false; false; iSync(1:end-3)];
sizesFromData = bytecast(data(iSizes), 'L', 'uint16', cpuEndianness)*2; % 1 word = 2 bytes

% when size info not available from sector we replace it with its expected value
for i=1:length(noSizeIds), sizesFromData(ids == noSizeIds(i)) = noSizeSize(i); end

sizesFromSync = diff(find([iSync; true]));
isSizeConsistent = sizesFromData == sizesFromSync;

% most of the time inconsistencies are due to false Sync detection,
% a false Sync will divide a section in multiple pairs
isPairInconsistent = [false; (~isSizeConsistent(1:end-1) & ~isSizeConsistent(2:end))];

% when several inconsistent pairs in a row (next to each other), we only 
% want to remove one at a time (the last one)
isPairInconsistent = [xor(isPairInconsistent(1:end-1), isPairInconsistent(2:end)); false] & isPairInconsistent;

while any(isPairInconsistent)
    iSync(iSync) = ~isPairInconsistent;
    
    iIds = [false; iSync(1:end-1)];
    ids = data(iIds);
    uniqIds = unique(sort(ids));
   
    iSizes = [false; false; iSync(1:end-2)] | [false; false; false; iSync(1:end-3)];
    sizesFromData = bytecast(data(iSizes), 'L', 'uint16', cpuEndianness)*2; % 1 word = 2 bytes
    
    % when size info not available from sector we replace it with its expected value
    for i=1:length(noSizeIds), sizesFromData(ids == noSizeIds(i)) = noSizeSize(i); end

    sizesFromSync = diff(find([iSync; true]));
    isSizeConsistent = sizesFromData == sizesFromSync;
    isPairInconsistent = [false; ~isSizeConsistent(1:end-1) & ~isSizeConsistent(2:end)];
    
    isPairInconsistent = [xor(isPairInconsistent(1:end-1), isPairInconsistent(2:end)); false] & isPairInconsistent;
=======

% we look for any start of record structure
% Sync = 165 % hex a5
iSync = data == 165;

% we check that the id following any Sync is known
% otherwise we get rid of those false Syncs
iId = ismember(data, knownIds);
iSync = [iSync(1:end-1) & iId(2:end); false];

% we check that the size read in data record (when exist) is consistent 
% with the expected one (when known) otherwise we get rid of those false Syncs.
iIds = [false; iSync(1:end-1)];
ids = data(iIds);
uniqIds = unique(sort(ids));

iSizes = [false; false; iSync(1:end-2)] | [false; false; false; iSync(1:end-3)];
sizesFromData = bytecast(data(iSizes), 'L', 'uint16', cpuEndianness)*2; % 1 word = 2 bytes

% when size info not available from sector we replace it with its expected value
for i=1:length(noSizeIds), sizesFromData(ids == noSizeIds(i)) = noSizeSize(i); end

sizesExpected = NaN(size(ids)); % when size is not known, set to NaN
for i = 1:length(uniqIds)
    sectorType = uniqIds(i);
    sizesExpected(ids == sectorType) = knownSizes(sectorType == knownIds);
>>>>>>> c54f2d85
end
iUnkownSize = isnan(sizesExpected);
sizesExpected(iUnkownSize) = sizesFromData(iUnkownSize);

iSizeConsistent = sizesFromData == sizesExpected;
iSync(iSync) = iSizeConsistent;
clear sizesExpected;

% we check that the size read in data record (when exist) is consistent 
% with the one found between 2 Sync
iIds = [false; iSync(1:end-1)];
ids = data(iIds);
uniqIds = unique(sort(ids));

iSizes = [false; false; iSync(1:end-2)] | [false; false; false; iSync(1:end-3)];
sizesFromData = bytecast(data(iSizes), 'L', 'uint16', cpuEndianness)*2; % 1 word = 2 bytes

% when size info not available from sector we replace it with its expected value
for i=1:length(noSizeIds), sizesFromData(ids == noSizeIds(i)) = noSizeSize(i); end

<<<<<<< HEAD
% sometimes, inconsistencies are due to the file simply being corrupted
% in this case we just remove the faulty Sync (also handles the case when 
% the last section has been truncated so that we don't try to read it at all)
iSync(iSync) = isSizeConsistent;

iIds = [false; iSync(1:end-1)];
ids = data(iIds);
uniqIds = unique(sort(ids));

iSizes = [false; false; iSync(1:end-2)] | [false; false; false; iSync(1:end-3)];
sizesFromData = bytecast(data(iSizes), 'L', 'uint16', cpuEndianness)*2; % 1 word = 2 bytes

% when size info not available from sector we replace it with its expected value
for i=1:length(noSizeIds), sizesFromData(ids == noSizeIds(i)) = noSizeSize(i); end
clear iIds iSizes sizesFromSync;

% now we can read data sectors by type
for i = 1:length(uniqIds)
    sectorType = uniqIds(i);
    
    iId = ids == sectorType;
    
    sizeSections = sizesFromData(iId);
    
    sizeSections = unique(sizeSections);
    
    if length(sizeSections) > 1
        fprintf('%s\n', ['Warning : ' filename ' contains data sector type of varying size!']);
        fprintf('%s\n', ['Cannot read this sector type : hex ' dec2hex(sectorType) ' == ' num2str(sectorType) ', with vectorised code.']);
        continue;
    end
    
    iSyncThisId = iSync;
    iSyncThisId(iSyncThisId) = iId;
    
    indexSyncStart = find(iSyncThisId);
    indexSyncEnd   = indexSyncStart + sizeSections - 1;
    for j=1:length(indexSyncStart)
        iSyncThisId(indexSyncStart(j):indexSyncEnd(j)) = true;
    end
    clear indexSyncStart indexSyncEnd indexSync;
    
    dataSection = data(iSyncThisId);
    clear iSyncThisId;
    dataSection = reshape(dataSection, sizeSections, length(dataSection)/sizeSections)';
    
    % read the section in
    switch sectorType
        case 0,   sect = readUserConfiguration            (dataSection, cpuEndianness); % 0x00
        case 1,   sect = readAquadoppVelocity             (dataSection, cpuEndianness); % 0x01
        case 2,   sect = readVectrinoDistance             (dataSection, cpuEndianness); % 0x02
        case 4,   sect = readHeadConfiguration            (dataSection, cpuEndianness); % 0x04
        case 5,   sect = readHardwareConfiguration        (dataSection, cpuEndianness); % 0x05
        case 6,   sect = readAquadoppDiagHeader           (dataSection, cpuEndianness); % 0x06
        case 7,   sect = readVectorProbeCheck             (dataSection, cpuEndianness); % 0x07
        case 16,  sect = readVectorVelocity               (dataSection, cpuEndianness); % 0x10
        case 17,  sect = readVectorSystem                 (dataSection, cpuEndianness); % 0x11
        case 18,  sect = readVectorVelocityHeader         (dataSection, cpuEndianness); % 0x12
        case 32,  sect = readAwacVelocityProfile          (dataSection, cpuEndianness); % 0x20
        case 33,  sect = readAquadoppProfilerVelocity     (dataSection, cpuEndianness); % 0x21, 3-beam aquadopp
        %    case 34,  sect = readAquadoppProfilerVelocity     (dataSection, cpuEndianness); % 0x22, 2-beam aquadopp
        %    case 35,  sect = readAquadoppProfilerVelocity     (dataSection, cpuEndianness); % 0x23, 1-beam aquadopp
        case 36,  sect = readContinental                  (dataSection, cpuEndianness); % 0x24, 3-beam continental
        %    case 37,  sect = readContinental                  (dataSection, cpuEndianness); % 0x25, 2-beam continental
        %    case 38,  sect = readContinental                  (dataSection, cpuEndianness); % 0x26, 1-beam continental
        case 42,  sect = readHRAquadoppProfile            (dataSection, cpuEndianness); % 0x2A
        case 48,  sect = readAwacWaveData                 (dataSection, cpuEndianness); % 0x30
        case 49,  sect = readAwacWaveHeader               (dataSection, cpuEndianness); % 0x31
        case 54,  sect = readAwacWaveDataSUV              (dataSection, cpuEndianness); % 0x36
        case 66,  sect = readAwacStageData                (dataSection, cpuEndianness); % 0x42
        case 80,  sect = readVectrinoVelocityHeader       (dataSection, cpuEndianness); % 0x50
        case 81,  sect = readVectrinoVelocity             (dataSection, cpuEndianness); % 0x51
        case 96,  sect = readWaveParameterEstimates       (dataSection, cpuEndianness); % 0x60
        case 97,  sect = readWaveBandEstimates            (dataSection, cpuEndianness); % 0x61
        case 98,  sect = readWaveEnergySpectrum           (dataSection, cpuEndianness); % 0x62
        case 99,  sect = readWaveFourierCoefficentSpectrum(dataSection, cpuEndianness); % 0x63
        case 101, sect = readAwacAST                      (dataSection, cpuEndianness); % 0x65
        case 106, sect = readAwacProcessedVelocity        (dataSection, cpuEndianness); % 0x6A
        case 128, sect = readAquadoppDiagnostics          (dataSection, cpuEndianness); % 0x80
    end

=======
sizesFromSync = diff(find([iSync; true]));
isSizeConsistent = sizesFromData == sizesFromSync;

% most of the time inconsistencies are due to false Sync detection,
% a false Sync will divide a section in multiple pairs
isPairInconsistent = [false; (~isSizeConsistent(1:end-1) & ~isSizeConsistent(2:end))];

% when several inconsistent pairs in a row (next to each other), we only 
% want to remove one at a time (the last one)
isPairInconsistent = [xor(isPairInconsistent(1:end-1), isPairInconsistent(2:end)); false] & isPairInconsistent;

while any(isPairInconsistent)
    iSync(iSync) = ~isPairInconsistent;
    
    iIds = [false; iSync(1:end-1)];
    ids = data(iIds);
    uniqIds = unique(sort(ids));
   
    iSizes = [false; false; iSync(1:end-2)] | [false; false; false; iSync(1:end-3)];
    sizesFromData = bytecast(data(iSizes), 'L', 'uint16', cpuEndianness)*2; % 1 word = 2 bytes
    
    % when size info not available from sector we replace it with its expected value
    for i=1:length(noSizeIds), sizesFromData(ids == noSizeIds(i)) = noSizeSize(i); end

    sizesFromSync = diff(find([iSync; true]));
    isSizeConsistent = sizesFromData == sizesFromSync;
    isPairInconsistent = [false; ~isSizeConsistent(1:end-1) & ~isSizeConsistent(2:end)];
    
    isPairInconsistent = [xor(isPairInconsistent(1:end-1), isPairInconsistent(2:end)); false] & isPairInconsistent;
end

% now we need to deal with any fault sync detection left alone
if any(~isSizeConsistent)
    iSync(iSync) = [true; isSizeConsistent(1:end-1)];
    
    % we also handle the case when the last section has been truncated so 
    % that we don't try to read it at all
    if ~isSizeConsistent(end)
        iSync(iSync) = [true(sum(iSync)-1, 1); false];
    end
    
    iIds = [false; iSync(1:end-1)];
    ids = data(iIds);
    uniqIds = unique(sort(ids));
    
    iSizes = [false; false; iSync(1:end-2)] | [false; false; false; iSync(1:end-3)];
    sizesFromData = bytecast(data(iSizes), 'L', 'uint16', cpuEndianness)*2; % 1 word = 2 bytes
    
    % when size info not available from sector we replace it with its expected value
    for i=1:length(noSizeIds), sizesFromData(ids == noSizeIds(i)) = noSizeSize(i); end
end
clear iIds iSizes sizesFromSync;

% now we can read data sectors by type
for i = 1:length(uniqIds)
    sectorType = uniqIds(i);
    
    iId = ids == sectorType;
    
    sizeSections = sizesFromData(iId);
    
    sizeSections = unique(sizeSections);
    
    if length(sizeSections) > 1
        fprintf('%s\n', ['Warning : ' filename ' contains data sector type of varying size!']);
        fprintf('%s\n', ['Cannot read this sector type : hex ' dec2hex(sectorType) ' == ' num2str(sectorType) ', with vectorised code.']);
        continue;
    end
    
    iSyncThisId = iSync;
    iSyncThisId(iSyncThisId) = iId;
    
    indexSyncStart = find(iSyncThisId);
    indexSyncEnd   = indexSyncStart + sizeSections - 1;
    for j=1:length(indexSyncStart)
        iSyncThisId(indexSyncStart(j):indexSyncEnd(j)) = true;
    end
    clear indexSyncStart indexSyncEnd indexSync;
    
    dataSection = data(iSyncThisId);
    clear iSyncThisId;
    dataSection = reshape(dataSection, sizeSections, length(dataSection)/sizeSections)';
    
    % read the section in
    switch sectorType
        case 0,   sect = readUserConfiguration            (dataSection, cpuEndianness); % 0x00
        case 1,   sect = readAquadoppVelocity             (dataSection, cpuEndianness); % 0x01
        case 2,   sect = readVectrinoDistance             (dataSection, cpuEndianness); % 0x02
        case 4,   sect = readHeadConfiguration            (dataSection, cpuEndianness); % 0x04
        case 5,   sect = readHardwareConfiguration        (dataSection, cpuEndianness); % 0x05
        case 6,   sect = readAquadoppDiagHeader           (dataSection, cpuEndianness); % 0x06
        case 7,   sect = readVectorProbeCheck             (dataSection, cpuEndianness); % 0x07
        case 16,  sect = readVectorVelocity               (dataSection, cpuEndianness); % 0x10
        case 17,  sect = readVectorSystem                 (dataSection, cpuEndianness); % 0x11
        case 18,  sect = readVectorVelocityHeader         (dataSection, cpuEndianness); % 0x12
        case 32,  sect = readAwacVelocityProfile          (dataSection, cpuEndianness); % 0x20
        case 33,  sect = readAquadoppProfilerVelocity     (dataSection, cpuEndianness); % 0x21, 3-beam aquadopp
        %    case 34,  sect = readAquadoppProfilerVelocity     (dataSection, cpuEndianness); % 0x22, 2-beam aquadopp
        %    case 35,  sect = readAquadoppProfilerVelocity     (dataSection, cpuEndianness); % 0x23, 1-beam aquadopp
        case 36,  sect = readContinental                  (dataSection, cpuEndianness); % 0x24, 3-beam continental
        %    case 37,  sect = readContinental                  (dataSection, cpuEndianness); % 0x25, 2-beam continental
        %    case 38,  sect = readContinental                  (dataSection, cpuEndianness); % 0x26, 1-beam continental
        case 42,  sect = readHRAquadoppProfile            (dataSection, cpuEndianness); % 0x2A
        case 48,  sect = readAwacWaveData                 (dataSection, cpuEndianness); % 0x30
        case 49,  sect = readAwacWaveHeader               (dataSection, cpuEndianness); % 0x31
        case 54,  sect = readAwacWaveDataSUV              (dataSection, cpuEndianness); % 0x36
        case 66,  sect = readAwacStageData                (dataSection, cpuEndianness); % 0x42
        case 80,  sect = readVectrinoVelocityHeader       (dataSection, cpuEndianness); % 0x50
        case 81,  sect = readVectrinoVelocity             (dataSection, cpuEndianness); % 0x51
        case 96,  sect = readWaveParameterEstimates       (dataSection, cpuEndianness); % 0x60
        case 97,  sect = readWaveBandEstimates            (dataSection, cpuEndianness); % 0x61
        case 98,  sect = readWaveEnergySpectrum           (dataSection, cpuEndianness); % 0x62
        case 99,  sect = readWaveFourierCoefficentSpectrum(dataSection, cpuEndianness); % 0x63
        case 101, sect = readAwacAST                      (dataSection, cpuEndianness); % 0x65
        case 106, sect = readAwacProcessedVelocity        (dataSection, cpuEndianness); % 0x6A
        case 128, sect = readAquadoppDiagnostics          (dataSection, cpuEndianness); % 0x80
    end

>>>>>>> c54f2d85
    if isempty(sect), continue; end
    
    % generate and compare checksum - all section
    % structs have a Checksum field
    cs = genChecksum(dataSection(:, 1:end-2));
    clear dataSection;
    iBadChecksum = cs ~= vertcat(sect(:).Checksum);
    if any(iBadChecksum)
<<<<<<< HEAD
        % we don't want a keep a section with erroneous data in it
        sect(iBadChecksum) = [];
=======
        % we don't want to keep a record with erroneous data in it
        sect(iBadChecksum) = [];
        
        if isempty(sect), continue; end
>>>>>>> c54f2d85
    end
    clear cs iBadChecksum;
    
    curField = ['Id' sprintf('%d', sect(1).Id)];
    structures.(curField) = sect;
    clear sect;
end
clear data iSync sizesFromData;

end

%
% The functions below read in each of the data structures
% specified in the System integrator Manual.
%

function cd = readClockData(data)
%READCLOCKDATA Reads a clock data section (pg 29 of system integrator
%manual) and returns a matlab serial date.
%

date = double(10*bitand(bitshift(data, -4), 15) + bitand(data, 15));

minute = date(:, 1);
second = date(:, 2);
day    = date(:, 3);
hour   = date(:, 4);
year   = date(:, 5);
month  = date(:, 6);

% pg 52 of system integrator manual
if year >= 90, year = year + 1900;
else           year = year + 2000;
end

%   cd = datenum(year, month, day, hour, minute, second);
cd = datenummx(year, month, day, hour, minute, second); % direct access to MEX function, faster
end

function sect = readHardwareConfiguration(data, cpuEndianness)
%READHARDWARECONFIGURATION
% Id=0x05, Hardware Configuration
% SYSTEM INTEGRATOR MANUAL (Dec 2014) pg 28-29

nRecords = size(data, 1);

Sync       = data(:, 1);
Id         = data(:, 2);
Size       = data(:, 3:4); % uint16
SerialNo   = data(:, 5:18);
SerialNo(SerialNo == 0) = 32; % replace 0 by 32: code for whitespace
SerialNo   = char(SerialNo);
block      = data(:, 19:30); % uint16
% bytes 30-41 are free, but
% data(idx+30:idx+31) == (103,103) if HR
Spare      = data(:, 31:42);

FWversion  = data(:, 43:46);
FWversion(FWversion == 0) = 32; % replace 0 by 32: code for whitespace
FWversion  = char(FWversion);
Checksum   = data(:, 47:48); % uint16

% let's process uint16s in one call
blocks = bytecast(reshape([Size block Checksum]', [], 1), 'L', 'uint16', cpuEndianness);
Size       = blocks(1:8:end);
Config     = blocks(2:8:end);
Frequency  = blocks(3:8:end);
PICversion = blocks(4:8:end);
HWrevision = blocks(5:8:end);
RecSize    = blocks(6:8:end);
Status     = uint16(blocks(7:8:end));
Checksum   = blocks(8:8:end);

if nRecords > 1
    Sync       = num2cell(Sync);
    Id         = num2cell(Id);
    Size       = num2cell(Size);
    SerialNo   = mat2cell(SerialNo, ones(1, nRecords), 14);
    FWversion  = mat2cell(SerialNo, ones(1, nRecords), 4);
    Checksum   = num2cell(Checksum);
    Config     = num2cell(Config);
    Frequency  = num2cell(Frequency);
    PICversion = num2cell(PICversion);
    HWrevision = num2cell(HWrevision);
    RecSize    = num2cell(RecSize);
    Status     = num2cell(Status);
end

SerialNo = strtrim(SerialNo);
FWversion = strtrim(FWversion);

% safety check that if instrument type is HR then the returned
% structure should contain Id42 sectors.
instrumentType = 'UNKNOWN';
if any(strfind(SerialNo, 'VNO'))
    instrumentType = 'VECTRINO';
elseif any(strfind(SerialNo, 'VEC'))
    instrumentType = 'VECTOR';
elseif any(strfind(SerialNo, 'AQD'))
    %https://github.com/pjrusello/Nortek-Binary-Ready-Utilities/blob/master/NortekDataStructure.py
    %hrFlag == '\x67\x67', hex 0x67 = dec 103
    if Spare(1, 1) == 103 && Spare(1, 2) == 103
        instrumentType = 'HR_PROFILER';
    else
        instrumentType = 'AQUADOPP_PROFILER';
    end
elseif any(strfind(SerialNo, 'WPR'))
    instrumentType = 'AWAC';
<<<<<<< HEAD
end

if nRecords > 1
    nChar = length(instrumentType);
    instrumentType = repmat(instrumentType, nRecords, 1);
    instrumentType = mat2cell(instrumentType, ones(1, nRecords), nChar);
end

sect = struct('Sync', Sync, ...
    'Id', Id, ...
    'Size', Size, ...
    'SerialNo', SerialNo, ...
    'FWversion', FWversion, ...
    'Checksum', Checksum, ...
    'Config', Config, ...
    'Frequency', Frequency, ...
    'PICversion', PICversion, ...
    'HWrevision', HWrevision, ...
    'RecSize', RecSize, ...
    'Status', Status, ...
    'instrumentType', instrumentType);

end

=======
end

if nRecords > 1
    nChar = length(instrumentType);
    instrumentType = repmat(instrumentType, nRecords, 1);
    instrumentType = mat2cell(instrumentType, ones(1, nRecords), nChar);
end

sect = struct('Sync', Sync, ...
    'Id', Id, ...
    'Size', Size, ...
    'SerialNo', SerialNo, ...
    'FWversion', FWversion, ...
    'Checksum', Checksum, ...
    'Config', Config, ...
    'Frequency', Frequency, ...
    'PICversion', PICversion, ...
    'HWrevision', HWrevision, ...
    'RecSize', RecSize, ...
    'Status', Status, ...
    'instrumentType', instrumentType);

end

>>>>>>> c54f2d85
function sect = readHeadConfiguration(data, cpuEndianness)
%READHEADCONFIGURATION Reads a head configuration section.
% Id=0x04, Head Configuration
% SYSTEM INTEGRATOR MANUAL (Dec 2014) pg 29

nRecords = size(data, 1);

Sync      = data(:, 1);
Id        = data(:, 2);
block1    = data(:, 3:10);  % uint16
SerialNo  = data(:, 11:22);
SerialNo(SerialNo == 0) = 32; % replace 0 by 32: code for whitespace
SerialNo  = char(SerialNo);

% MUST CHECK ARRAY LAYOUT
System5  = bytecast(reshape(data(:, 23:30)', [], 1), 'L', 'uint16', cpuEndianness);
System5  = reshape(System5, [], nRecords)';

TransformationMatrix = bytecast(reshape(data(:, 31:48)', [], 1), 'L', 'int16', cpuEndianness)/4096;
TransformationMatrix = permute(reshape(TransformationMatrix, 3, 3, nRecords), [2 1 3]); % transpose a 3d matrix with permute

System7 = bytecast(reshape(data(:, 49:64)', [], 1), 'L', 'int16', cpuEndianness);
System7 = permute(reshape(System7, 4, 2, nRecords), [2 1 3]); % transpose a 3d matrix with permute
<<<<<<< HEAD

System8 = bytecast(reshape(data(:, 67:84)', [], 1), 'L', 'int16', cpuEndianness);
System8 = permute(reshape(System8, 3, 3, nRecords), [2 1 3]); % transpose a 3d matrix with permute

System9 = bytecast(reshape(data(:, 85:102)', [], 1), 'L', 'int16', cpuEndianness);
System9 = permute(reshape(System9, 3, 3, nRecords), [2 1 3]); % transpose a 3d matrix with permute

System10 = bytecast(reshape(data(:, 103:110)', [], 1), 'L', 'int16', cpuEndianness);
System10 = reshape(System10, [], nRecords)';

System11 = bytecast(reshape(data(:, 111:118)', [], 1), 'L', 'int16', cpuEndianness);
System11 = reshape(System11, [], nRecords)';

PressureSensorCalibration = bytecast(reshape(data(:, 119:126)', [], 1), 'L', 'uint16', cpuEndianness);
PressureSensorCalibration = reshape(PressureSensorCalibration, [], nRecords)';

System13 = bytecast(reshape(data(:, 127:134)', [], 1), 'L', 'int16', cpuEndianness);
System13 = reshape(System13, [], nRecords)';

System14 = bytecast(reshape(data(:, 135:150)', [], 1), 'L', 'int16', cpuEndianness);
System14 = permute(reshape(System14, 4, 2, nRecords), [2 1 3]); % transpose a 3d matrix with permute

System15 = bytecast(reshape(data(:, 151:182)', [], 1), 'L', 'int16', cpuEndianness);
System15 = permute(reshape(System15, 4, 4, nRecords), [2 1 3]); % transpose a 3d matrix with permute

=======

System8 = bytecast(reshape(data(:, 67:84)', [], 1), 'L', 'int16', cpuEndianness);
System8 = permute(reshape(System8, 3, 3, nRecords), [2 1 3]); % transpose a 3d matrix with permute

System9 = bytecast(reshape(data(:, 85:102)', [], 1), 'L', 'int16', cpuEndianness);
System9 = permute(reshape(System9, 3, 3, nRecords), [2 1 3]); % transpose a 3d matrix with permute

System10 = bytecast(reshape(data(:, 103:110)', [], 1), 'L', 'int16', cpuEndianness);
System10 = reshape(System10, [], nRecords)';

System11 = bytecast(reshape(data(:, 111:118)', [], 1), 'L', 'int16', cpuEndianness);
System11 = reshape(System11, [], nRecords)';

PressureSensorCalibration = bytecast(reshape(data(:, 119:126)', [], 1), 'L', 'uint16', cpuEndianness);
PressureSensorCalibration = reshape(PressureSensorCalibration, [], nRecords)';

System13 = bytecast(reshape(data(:, 127:134)', [], 1), 'L', 'int16', cpuEndianness);
System13 = reshape(System13, [], nRecords)';

System14 = bytecast(reshape(data(:, 135:150)', [], 1), 'L', 'int16', cpuEndianness);
System14 = permute(reshape(System14, 4, 2, nRecords), [2 1 3]); % transpose a 3d matrix with permute

System15 = bytecast(reshape(data(:, 151:182)', [], 1), 'L', 'int16', cpuEndianness);
System15 = permute(reshape(System15, 4, 4, nRecords), [2 1 3]); % transpose a 3d matrix with permute

>>>>>>> c54f2d85
System16 = bytecast(reshape(data(:, 183:190)', [], 1), 'L', 'int16', cpuEndianness);
System16 = reshape(System16, [], nRecords)';

System17 = bytecast(reshape(data(:, 191:192)', [], 1), 'L', 'int16', cpuEndianness);
System17 = reshape(System17, [], nRecords)';

System18 = bytecast(reshape(data(:, 193:194)', [], 1), 'L', 'int16', cpuEndianness);
System18 = reshape(System18, [], nRecords)';

System19 = bytecast(reshape(data(:, 195:196)', [], 1), 'L', 'int16', cpuEndianness);
System19 = reshape(System19, [], nRecords)';

System20 = bytecast(reshape(data(:, 197:198)', [], 1), 'L', 'int16', cpuEndianness);
System20 = reshape(System20, [], nRecords)';

% bytes 198-219 are free
block2   = data(:, 221:224);  % uint16

% let's process uint16s in one call
blocks    = bytecast(reshape([block1, block2]', [], 1), 'L', 'uint16', cpuEndianness);
Size      = blocks(1:6:end);
Config    = blocks(2:6:end);
Frequency = blocks(3:6:end);
Type      = blocks(4:6:end);
NBeams    = blocks(5:6:end);
Checksum  = blocks(6:6:end);

if nRecords > 1
    Sync = num2cell(Sync);
    Id = num2cell(Id);
    SerialNo = mat2cell(SerialNo, ones(1, nRecords), 12);
    System5 = mat2cell(System5, ones(1, nRecords), 4);
    TransformationMatrix = mat2cell(TransformationMatrix, 3, 3, ones(1, nRecords));
    System7 = mat2cell(System7, 2, 4, ones(1, nRecords));
    System8 = mat2cell(System8, 3, 3, ones(1, nRecords));
    System9 = mat2cell(System9, 3, 3, ones(1, nRecords));
    System10 = mat2cell(System10, ones(1, nRecords), 4);
    System11 = mat2cell(System11, ones(1, nRecords), 4);
    PressureSensorCalibration = mat2cell(PressureSensorCalibration, ones(1, nRecords), 4);
    System13 = mat2cell(System13, ones(1, nRecords), 4);
    System14 = mat2cell(System14, 2, 4, ones(1, nRecords));
    System15 = mat2cell(System15, 4, 4, ones(1, nRecords));
    System16 = mat2cell(System16, ones(1, nRecords), 4);
    System17 = num2cell(System17);
    System18 = num2cell(System18);
    System19 = num2cell(System19);
    System20 = num2cell(System20);
    Size = num2cell(Size);
    Config = num2cell(Config);
    Frequency = num2cell(Frequency);
    Type = num2cell(Type);
    NBeams = num2cell(NBeams);
    Checksum = num2cell(Checksum);
end

SerialNo = strtrim(SerialNo);

sect = struct('Sync', Sync, ...
    'Id', Id, ...
    'SerialNo', SerialNo, ...
    'System5', System5, ...
    'TransformationMatrix', squeeze(permute(TransformationMatrix, [3 1 2])), ...
    'System7', squeeze(permute(System7, [3 1 2])), ...
    'System8', squeeze(permute(System8, [3 1 2])), ...
    'System9', squeeze(permute(System9, [3 1 2])), ...
    'System10', System10, ...
    'System11', System11, ...
    'PressureSensorCalibration', PressureSensorCalibration, ...
    'System13', System13, ...
    'System14', squeeze(permute(System14, [3 1 2])), ...
    'System15', squeeze(permute(System15, [3 1 2])), ...
    'System16', System16, ...
    'System17', System17, ...
    'System18', System18, ...
    'System19', System19, ...
    'System20', System20, ...
    'Size', Size, ...
    'Config', Config, ...
    'Frequency', Frequency, ...
    'Type', Type, ...
    'NBeams', NBeams, ...
    'Checksum', Checksum);
end

function sect = readUserConfiguration(data, cpuEndianness)
%readUserConfiguration Reads a user configuration section.
% Id=0x00, User Configuration
% SYSTEM INTEGRATOR MANUAL (Dec 2014) pg 30-32

nRecords = size(data, 1);

Sync           = data(:, 1);
Id             = data(:, 2);
block1         = data(:, 3:40);  % uint16
DeployName     = data(:, 41:46);
DeployName(DeployName == 0) = 32; % replace 0 by 32: code for whitespace
DeployName     = char(DeployName);
WrapMode       = data(:, 47:48);  % uint16
clockDeploy    = readClockData(data(:, 49:54));
DiagInterval   = bytecast(reshape(data(:, 55:58)', [], 1), 'L', 'uint32', cpuEndianness);
block2         = data(:, 59:74); % uint16
% bytes 74-75 are spare
VelAdjTable    = 0; % 180 bytes; not sure what to do with them
Comments       = data(:, 257:436);
Comments(Comments == 0) = 32; % replace 0 by 32: code for whitespace
Comments       = char(Comments);
block3         = data(:, 437:464); % uint16
% bytes 464-493 are spare
QualConst      = 0; % 16 bytes
Checksum       = data(:, 511:512); % uint16

% let's process uint16s in one call
blocks = bytecast(reshape([block1 WrapMode block2 block3 Checksum]', [], 1), 'L', 'uint16', cpuEndianness);
Size           = blocks(1:43:end);
T1             = blocks(2:43:end);
T2             = blocks(3:43:end);
T3             = blocks(4:43:end);
T4             = blocks(5:43:end);
T5             = blocks(6:43:end);
NPings         = blocks(7:43:end);
AvgInterval    = blocks(8:43:end);
NBeams         = blocks(9:43:end);
TimCtrlReg     = uint16(blocks(10:43:end));
PwrCtrlReg     = uint16(blocks(11:43:end));
A1_1           = blocks(12:43:end);
B0_1           = blocks(13:43:end);
B1_1           = blocks(14:43:end);
CompassUpdRate = blocks(15:43:end);
CoordSystem    = blocks(16:43:end);
NBins          = blocks(17:43:end);
BinLength      = blocks(18:43:end);
MeasInterval   = blocks(19:43:end);
WrapMode       = blocks(20:43:end);
Mode           = uint16(blocks(21:43:end));
AdjSoundSpeed  = blocks(22:43:end);
NSampDiag      = blocks(23:43:end);
NBeamsCellDiag = blocks(24:43:end);
NPingsDiag     = blocks(25:43:end);
ModeTest       = uint16(blocks(26:43:end));
AnalnAddr      = blocks(27:43:end);
SWVersion      = blocks(28:43:end);
WMMode         = blocks(29:43:end);
DynPercPos     = blocks(30:43:end);
WT1            = blocks(31:43:end);
WT2            = blocks(32:43:end);
WT3            = blocks(33:43:end);
NSamp          = blocks(34:43:end);
A1_2           = blocks(35:43:end);
B0_2           = blocks(36:43:end);
B1_2           = blocks(37:43:end);
% bytes 454-455 are spare
AnaOutScale    = blocks(39:43:end);
CorrThresh     = blocks(40:43:end);
% bytes 460-461 are spare
TiLag2         = blocks(42:43:end);
Checksum       = blocks(43:43:end);

if nRecords > 1
    Sync           = num2cell(Sync);
    Id             = num2cell(Id);
    DeployName     = mat2cell(Comments, ones(1, nRecords), 6);
    clockDeploy    = num2cell(clockDeploy);
    DiagInterval   = num2cell(DiagInterval);
    VelAdjTable    = num2cell(VelAdjTable);
    Comments       = mat2cell(Comments, ones(1, nRecords), 180);
    QualConst      = num2cell(QualConst);
    Checksum       = num2cell(Checksum);
    Size           = num2cell(Size);
    T1             = num2cell(T1);
    T2             = num2cell(T2);
    T3             = num2cell(T3);
    T4             = num2cell(T4);
    T5             = num2cell(T5);
    NPings         = num2cell(NPings);
    AvgInterval    = num2cell(AvgInterval);
    NBeams         = num2cell(NBeams);
    TimCtrlReg     = num2cell(TimCtrlReg);
    PwrCtrlReg     = num2cell(PwrCtrlReg);
    A1_1           = num2cell(A1_1);
    B0_1           = num2cell(B0_1);
    B1_1           = num2cell(B1_1);
    CompassUpdRate = num2cell(CompassUpdRate);
    CoordSystem    = num2cell(CoordSystem);
    NBins          = num2cell(NBins);
    BinLength      = num2cell(BinLength);
    MeasInterval   = num2cell(MeasInterval);
    WrapMode       = num2cell(WrapMode);
    Mode           = mat2cell(Mode, ones(1, nRecords), 8);
    AdjSoundSpeed  = num2cell(AdjSoundSpeed);
    NSampDiag      = num2cell(NSampDiag);
    NBeamsCellDiag = num2cell(NBeamsCellDiag);
    NPingsDiag     = num2cell(NPingsDiag);
    ModeTest       = num2cell(ModeTest);
    AnalnAddr      = num2cell(AnalnAddr);
    SWVersion      = num2cell(SWVersion);
    WMMode         = num2cell(WMMode);
    DynPercPos     = num2cell(DynPercPos);
    WT1            = num2cell(WT1);
    WT2            = num2cell(WT2);
    WT3            = num2cell(WT3);
    NSamp          = num2cell(NSamp);
    A1_2           = num2cell(A1_2);
    B0_2           = num2cell(B0_2);
    B1_2           = num2cell(B1_2);
    AnaOutScale    = num2cell(AnaOutScale);
    CorrThresh     = num2cell(CorrThresh);
    TiLag2         = num2cell(TiLag2);
end

DeployName = strtrim(DeployName);
Comments   = strtrim(Comments);

sect = struct('Sync', Sync, ...
    'Id', Id, ...
    'DeployName', DeployName, ...
    'WrapMode', WrapMode, ...
    'clockDeploy', clockDeploy, ...
    'DiagInterval', DiagInterval, ...
    'VelAdjTable', VelAdjTable, ...
    'Comments', Comments, ...
    'QualConst', QualConst, ...
    'Checksum', Checksum, ...
    'Size', Size, ...
    'T1', T1, ...
    'T2', T2, ...
    'T3', T3, ...
    'T4', T4, ...
    'T5', T5, ...
    'NPings', NPings, ...
    'AvgInterval', AvgInterval, ...
    'NBeams', NBeams, ...
    'TimCtrlReg', TimCtrlReg, ...
    'PwrCtrlReg', PwrCtrlReg, ...
    'A1_1', A1_1, ...
    'B0_1', B0_1, ...
    'B1_1', B1_1, ...
    'CompassUpdRate', CompassUpdRate, ...
    'CoordSystem', CoordSystem, ...
    'NBins', NBins, ...
    'BinLength', BinLength, ...
    'MeasInterval', MeasInterval, ...
    'Mode', Mode, ...
    'AdjSoundSpeed', AdjSoundSpeed, ...
    'NSampDiag', NSampDiag, ...
    'NBeamsCellDiag', NBeamsCellDiag, ...
    'NPingsDiag', NPingsDiag, ...
    'ModeTest', ModeTest, ...
    'AnalnAddr', AnalnAddr, ...
    'SWVersion', SWVersion, ...
    'WMMode', WMMode, ...
    'DynPercPos', DynPercPos, ...
    'WT1', WT1, ...
    'WT2', WT2, ...
    'WT3', WT3, ...
    'NSamp', NSamp, ...
    'A1_2', A1_2, ...
    'B0_2', B0_2, ...
    'B1_2', B1_2, ...
    'AnaOutScale', AnaOutScale, ...
    'CorrThresh', CorrThresh, ...
    'TiLag2', TiLag2);

end

function sect = readAquadoppVelocity(data, cpuEndianness)
%READAQUADOPPVELOCITY Reads an Aquadopp velocity data section.
% Id=0x01, Aquadopp Velocity Data
% SYSTEM INTEGRATOR MANUAL (Dec 2014) pg 34-35

nRecords = size(data, 1);

Sync        = data(:, 1);
Id          = data(:, 2);
Size        = data(:, 3:4); % uint16
Time        = readClockData(data(:, 5:10));

Error       = data(:, 11:12); % int16
block1      = data(:, 13:18); % uint16
% !!! Heading, pitch and roll can be negative => signed integer
block2      = data(:, 19:24); % int16

PressureMSB = data(:, 25); % uint8
% 8 bits status code http://cs.nortek.no/scripts/customer.fcgi?_sf=0&custSessionKey=&customerLang=en&noCookies=true&action=viewKbEntry&id=7
Status      = uint8(data(:, 26));

PressureLSW = data(:, 27:28); % uint16
% !!! temperature and velocity can be negative
block3      = data(:, 29:36); % int16
block4      = data(:, 37:40); % uint8
Checksum    = data(:, 41:42); % uint16

% let's process uint16s in one call
blocks = bytecast(reshape([Size block1 PressureLSW Checksum]', [], 1), 'L', 'uint16', cpuEndianness);
Size        = blocks(1:6:end);
Analn1      = blocks(2:6:end);
Battery     = blocks(3:6:end);
Analn2      = blocks(4:6:end);
PressureLSW = blocks(5:6:end);
Checksum    = blocks(6:6:end);

% let's process int16s in one call
blocks = bytecast(reshape([Error block2 block3]', [], 1), 'L', 'int16', cpuEndianness);
Error       = blocks(1:8:end);
Heading     = blocks(2:8:end);
Pitch       = blocks(3:8:end);
Roll        = blocks(4:8:end);
Temperature = blocks(5:8:end);
Vel1        = blocks(6:8:end);
Vel2        = blocks(7:8:end);
Vel3        = blocks(8:8:end);

% let's process uint8s in one call
blocks = bytecast(reshape([PressureMSB block4]', [], 1), 'L', 'uint8', cpuEndianness);
PressureMSB = blocks(1:5:end);
Amp1        = blocks(2:5:end);
Amp2        = blocks(3:5:end);
Amp3        = blocks(4:5:end);
Fill        = blocks(5:5:end);

if nRecords > 1
    Sync = num2cell(Sync);
    Id = num2cell(Id);
    Size = num2cell(Size);
    Time = num2cell(Time);
    Error = num2cell(Error);
    PressureMSB = num2cell(PressureMSB);
    Status = num2cell(Status);
    PressureLSW = num2cell(PressureLSW);
    Checksum = num2cell(Checksum);
    Analn1 = num2cell(Analn1);
    Battery = num2cell(Battery);
    Analn2 = num2cell(Analn2);
    Heading = num2cell(Heading);
    Pitch = num2cell(Pitch);
    Roll = num2cell(Roll);
    Temperature = num2cell(Temperature);
    Vel1 = num2cell(Vel1);
    Vel2 = num2cell(Vel2);
    Vel3 = num2cell(Vel3);
    Amp1 = num2cell(Amp1);
    Amp2 = num2cell(Amp2);
    Amp3 = num2cell(Amp3);
    Fill = num2cell(Fill);
end

sect = struct('Sync', Sync, ...
    'Id', Id, ...
    'Size', Size, ...
    'Time', Time, ...
    'Error', Error, ...
    'PressureMSB', PressureMSB, ...
    'Status', Status, ...
    'PressureLSW', PressureLSW, ...
    'Checksum', Checksum, ...
    'Analn1', Analn1, ...
    'Battery', Battery, ...
    'Analn2', Analn2, ...
    'Heading', Heading, ...
    'Pitch', Pitch, ...
    'Roll', Roll, ...
    'Temperature', Temperature, ...
    'Vel1', Vel1, ...
    'Vel2', Vel2, ...
    'Vel3', Vel3, ...
    'Amp1', Amp1, ...
    'Amp2', Amp2, ...
    'Amp3', Amp3, ...
    'Fill', Fill);

end

function sect = readAquadoppDiagHeader(data, cpuEndianness)
%READAQUADOPPDIAGHEADER Reads an Aquadopp diagnostics header section.
% Id=0x06, Aquadopp Diagnostics Data Header
% SYSTEM INTEGRATOR MANUAL (Dec 2014) pg 35

nRecords = size(data, 1);

Sync      = data(:, 1);
Id        = data(:, 2);
block1    = data(:, 3:8); % uint16
block3    = data(:, 9:12); % uint8
block2    = data(:, 13:28); % uint16
% bytes 29-34 are spare
Checksum  = data(:, 35:36); % uint16

% let's process uint16s in one call
blocks = bytecast(reshape([block1 block2 Checksum]', [], 1), 'L', 'uint16', cpuEndianness);
Size      = blocks(1:12:end);
Records   = blocks(2:12:end);
Cell      = blocks(3:12:end);
ProcMagn1 = blocks(4:12:end);
ProcMagn2 = blocks(5:12:end);
ProcMagn3 = blocks(6:12:end);
ProcMagn4 = blocks(7:12:end);
Distance1 = blocks(8:12:end);
Distance2 = blocks(9:12:end);
Distance3 = blocks(10:12:end);
Distance4 = blocks(11:12:end);
Checksum  = blocks(12:12:end);

% let's process uint8s in one call
blocks = bytecast(reshape(block3', [], 1), 'L', 'uint8', cpuEndianness);
Noise1    = blocks(1:4:end);
Noise2    = blocks(2:4:end);
Noise3    = blocks(3:4:end);
Noise4    = blocks(4:4:end);

if nRecords > 1
    Sync = num2cell(Sync);
    Id = num2cell(Id);
    Checksum = num2cell(Checksum);
    Size = num2cell(Size);
    Records = num2cell(Records);
    Cell = num2cell(Cell);
    ProcMagn1 = num2cell(ProcMagn1);
    ProcMagn2 = num2cell(ProcMagn2);
    ProcMagn3 = num2cell(ProcMagn3);
    ProcMagn4 = num2cell(ProcMagn4);
    Distance1 = num2cell(Distance1);
    Distance2 = num2cell(Distance2);
    Distance3 = num2cell(Distance3);
    Distance4 = num2cell(Distance4);
    Noise1 = num2cell(Noise1);
    Noise2 = num2cell(Noise2);
    Noise3 = num2cell(Noise3);
    Noise4 = num2cell(Noise4);
end

sect = struct('Sync', Sync, ...
    'Id', Id, ...
    'Checksum', Checksum, ...
    'Size', Size, ...
    'Records', Records, ...
    'Cell', Cell, ...
    'ProcMagn1', ProcMagn1, ...
    'ProcMagn2', ProcMagn2, ...
    'ProcMagn3', ProcMagn3, ...
    'ProcMagn4', ProcMagn4, ...
    'Distance1', Distance1, ...
    'Distance2', Distance2, ...
    'Distance3', Distance3, ...
    'Distance4', Distance4, ...
    'Noise1', Noise1, ...
    'Noise2', Noise2, ...
    'Noise3', Noise3, ...
    'Noise4', Noise4);

end

function sect = readAquadoppDiagnostics(data, cpuEndianness)
%READAQUADOPPDIAGNOSTICS Reads an Aquadopp diagnostics data section.
% Id=0x80, Aquadopp Diagnostics Data
% SYSTEM INTEGRATOR MANUAL (Dec 2014) pg 36
%
% same structure as velocity section
sect = readAquadoppVelocity(data, cpuEndianness);
end

function sect = readVectorVelocityHeader(data, cpuEndianness)
%READVECTORVELOCITYHEADER Reads a Vector velocity data header section.
% Id=0x12, Vector Velocity Data Header
% SYSTEM INTEGRATOR MANUAL (Dec 2014) pg 36

nRecords = size(data, 1);

Sync         = data(:, 1);
Id           = data(:, 2);
Size         = data(:, 3:4); % uint16
Time         = readClockData(data(:, 5:10));
NRecords     = data(:, 11:12); % uint16
block        = data(:, 13:20); % uint8
% bytes 21-40 are spare
Checksum     = data(:, 41:42); % uint16

% let's process uint16s in one call
blocks       = bytecast(reshape([Size NRecords Checksum]', [], 1), 'L', 'uint16', cpuEndianness);
Size         = blocks(1:3:end);
NRecords     = blocks(2:3:end);
Checksum     = blocks(3:3:end);

% let's process uint8s in one call
blocks       = bytecast(reshape(block', [], 1), 'L', 'uint8', cpuEndianness);
Noise1       = blocks(1:8:end);
Noise2       = blocks(2:8:end);
Noise3       = blocks(3:8:end);
% blocks(4:8:end) is spare
Correlation1 = blocks(5:8:end);
Correlation2 = blocks(6:8:end);
Correlation3 = blocks(7:8:end);
% blocks(8:8:end) is spare

if nRecords > 1
    Sync = num2cell(Sync);
    Id = num2cell(Id);
    Size = num2cell(Size);
    Time = num2cell(Time);
    NRecords = num2cell(NRecords);
    Checksum = num2cell(Checksum);
    Size = num2cell(Size);
    Noise1 = num2cell(Noise1);
    Noise2 = num2cell(Noise2);
    Noise3 = num2cell(Noise3);
    Correlation1 = num2cell(Correlation1);
    Correlation2 = num2cell(Correlation2);
    Correlation3 = num2cell(Correlation3);
<<<<<<< HEAD
end

sect = struct('Sync', Sync, ...
    'Id', Id, ...
    'Size', Size, ...
    'Time', Time, ...
    'NRecords', NRecords, ...
    'Checksum', Checksum, ...
    'Size', Size, ...
    'Noise1', Noise1, ...
    'Noise2', Noise2, ...
    'Noise3', Noise3, ...
    'Correlation1', Correlation1, ...
    'Correlation2', Correlation2, ...
    'Correlation3', Correlation3);

end

=======
end

sect = struct('Sync', Sync, ...
    'Id', Id, ...
    'Size', Size, ...
    'Time', Time, ...
    'NRecords', NRecords, ...
    'Checksum', Checksum, ...
    'Size', Size, ...
    'Noise1', Noise1, ...
    'Noise2', Noise2, ...
    'Noise3', Noise3, ...
    'Correlation1', Correlation1, ...
    'Correlation2', Correlation2, ...
    'Correlation3', Correlation3);

end

>>>>>>> c54f2d85
function sect = readVectorVelocity(data, cpuEndianness)
%READVECTORVELOCITY Reads a vector velocity data section.
% Id=0x10, Vector Velocity Data
% SYSTEM INTEGRATOR MANUAL (Dec 2014) pg 37

nRecords = size(data, 1);

Sync        = data(:, 1);
Id          = data(:, 2);
block1      = data(:, 3:6); % uint8
block2      = data(:, 7:10); % uint16
% !!! velocities can be negative
block3      = data(:, 11:16); % int16
block4      = data(:, 17:22); % uint8
Checksum    = data(:, 23:24); % uint16

block3      = bytecast(reshape(block3', [], 1), 'L', 'int16', cpuEndianness);
VelB1       = block3(1:3:end);
VelB2       = block3(2:3:end);
VelB3       = block3(3:3:end);

% let's process uint16s in one call
blocks      = bytecast(reshape([block2 Checksum]', [], 1), 'L', 'uint16', cpuEndianness);
PressureLSW = blocks(1:3:end);
Analn1      = blocks(2:3:end);
Checksum    = blocks(3:3:end);

% let's process uint8s in one call
blocks      = bytecast(reshape([block1 block4]', [], 1), 'L', 'uint8', cpuEndianness);
Analn2LSB   = blocks(1:10:end);
Count       = blocks(2:10:end);
PressureMSB = blocks(3:10:end);
Analn2MSB   = blocks(4:10:end);
AmpB1       = blocks(5:10:end);
AmpB2       = blocks(6:10:end);
AmpB3       = blocks(7:10:end);
CorrB1      = blocks(8:10:end);
CorrB2      = blocks(9:10:end);
CorrB3      = blocks(10:10:end);

if nRecords > 1
    Sync = num2cell(Sync);
    Id = num2cell(Id);
    Checksum = num2cell(Checksum);
    VelB1 = num2cell(VelB1);
    VelB2 = num2cell(VelB2);
    VelB3 = num2cell(VelB3);
    PressureLSW = num2cell(PressureLSW);
    Analn1 = num2cell(Analn1);
    Checksum = num2cell(Checksum);
    Analn2LSB = num2cell(Analn2LSB);
    Count = num2cell(Count);
    PressureMSB = num2cell(PressureMSB);
    Analn2MSB = num2cell(Analn2MSB);
    AmpB1 = num2cell(AmpB1);
    AmpB2 = num2cell(AmpB2);
    AmpB3 = num2cell(AmpB3);
    CorrB1 = num2cell(CorrB1);
    CorrB2 = num2cell(CorrB2);
    CorrB3 = num2cell(CorrB3); 
<<<<<<< HEAD
end

sect = struct('Sync', Sync, ...
    'Id', Id, ...
    'Checksum', Checksum, ...
    'VelB1', VelB1, ...
    'VelB2', VelB2, ...
    'VelB3', VelB3, ...
    'PressureLSW', PressureLSW, ...
    'Analn1', Analn1, ...
    'Checksum', Checksum, ...
    'Analn2LSB', Analn2LSB, ...
    'Count', Count, ...
    'PressureMSB', PressureMSB, ...
    'Analn2MSB', Analn2MSB, ...
    'AmpB1', AmpB1, ...
    'AmpB2', AmpB2, ...
    'AmpB3', AmpB3, ...
    'CorrB1', CorrB1, ...
    'CorrB2', CorrB2, ...
    'CorrB3', CorrB3);

end

=======
end

sect = struct('Sync', Sync, ...
    'Id', Id, ...
    'Checksum', Checksum, ...
    'VelB1', VelB1, ...
    'VelB2', VelB2, ...
    'VelB3', VelB3, ...
    'PressureLSW', PressureLSW, ...
    'Analn1', Analn1, ...
    'Checksum', Checksum, ...
    'Analn2LSB', Analn2LSB, ...
    'Count', Count, ...
    'PressureMSB', PressureMSB, ...
    'Analn2MSB', Analn2MSB, ...
    'AmpB1', AmpB1, ...
    'AmpB2', AmpB2, ...
    'AmpB3', AmpB3, ...
    'CorrB1', CorrB1, ...
    'CorrB2', CorrB2, ...
    'CorrB3', CorrB3);

end

>>>>>>> c54f2d85
function sect = readVectorSystem(data, cpuEndianness)
%READVECTORSYSTEM Reads a vector system data section.
% Id=0x11, Vector System Data
% SYSTEM INTEGRATOR MANUAL (Dec 2014) pg 37-38

nRecords = size(data, 1);

Sync        = data(:, 1);
Id          = data(:, 2);
Size        = data(:, 3:4); % uint16
Time        = readClockData(data(:, 5:10));
block1      = data(:, 11:14); % uint16

% !!! Heading, pitch, roll and temperature can be negative
block2      = data(:, 15:22); % int16

Error       = bytecast(data(:, 23), 'L', 'int8', cpuEndianness);
% 8 bits status code http://cs.nortek.no/scripts/customer.fcgi?_sf=0&custSessionKey=&customerLang=en&noCookies=true&action=viewKbEntry&id=7
Status      = uint8(data(:, 24));
Analn       = data(:, 25:26); % uint16

Checksum    = data(:, 27:28); % uint16

% let's process uint16s in one call
blocks      = bytecast(reshape([Size block1 Analn Checksum]', [], 1), 'L', 'uint16', cpuEndianness);
Size        = blocks(1:5:end);
Battery     = blocks(2:5:end);
SoundSpeed  = blocks(3:5:end);
Analn       = blocks(4:5:end);
Checksum    = blocks(5:5:end);

blocks      = bytecast(reshape(block2', [], 1), 'L', 'int16', cpuEndianness);
Heading     = blocks(1:4:end);
Pitch       = blocks(2:4:end);
Roll        = blocks(3:4:end);
Temperature = blocks(4:4:end);

if nRecords > 1
    Sync = num2cell(Sync);
    Id = num2cell(Id);
    Size = num2cell(Size);
    Time = num2cell(Time);
    Error = num2cell(Error);
    Status = num2cell(Status);
    Analn = num2cell(Analn);
    Checksum = num2cell(Checksum);
    Size = num2cell(Size);
    Battery = num2cell(Battery);
    SoundSpeed = num2cell(SoundSpeed);
    Heading = num2cell(Heading);
    Pitch = num2cell(Pitch);
    Roll = num2cell(Roll);
    Temperature = num2cell(Temperature);
end

sect = struct('Sync', Sync, ...
    'Id', Id, ...
    'Size', Size, ...
    'Time', Time, ...
    'Error', Error, ...
    'Status', Status, ...
    'Analn', Analn, ...
    'Checksum', Checksum, ...
    'Size', Size, ...
    'Battery', Battery, ...
    'SoundSpeed', SoundSpeed, ...
    'Heading', Heading, ...
    'Pitch', Pitch, ...
    'Roll', Roll, ...
    'Temperature', Temperature);

end

function sect = readAquadoppProfilerVelocity(data, cpuEndianness)
%READAQUADOPPPROFILERVELOCITY Reads an Aquadopp Profiler velocity data
% section.
% Id=0x21, Aquadopp Profiler Velocity Data
% SYSTEM INTEGRATOR MANUAL (Dec 2014) pg 42-43

nRecords = size(data, 1);
<<<<<<< HEAD

Sync        = data(:, 1);
Id          = data(:, 2);
Size        = bytecast(reshape(data(:, 3:4)', [], 1), 'L', 'uint16', cpuEndianness); % uint16

=======

Sync        = data(:, 1);
Id          = data(:, 2);
Size        = bytecast(reshape(data(:, 3:4)', [], 1), 'L', 'uint16', cpuEndianness); % uint16

>>>>>>> c54f2d85
Time        = readClockData(data(:, 5:10));
Error       = data(:, 11:12); % int16
block1      = data(:, 13:18); % uint16
% !!! Heading, pitch and roll can be negative
block2      = data(:, 19:24); % int16

PressureMSB = bytecast(data(:, 25), 'L', 'uint8', cpuEndianness); % uint8
% 8 bits status code http://cs.nortek.no/scripts/customer.fcgi?_sf=0&custSessionKey=&customerLang=en&noCookies=true&action=viewKbEntry&id=7
Status      = uint8(data(:, 26));
PressureLSW = data(:, 27:28); % uint16
Temperature = data(:, 29:30); % int16

% calculate number of cells from structure size
% (* 2 because size is specified in 16 bit words)
nCells = floor(((Size(1)) * 2 - (30+2)) / (3*2 + 3)); % we assume the first value of size is correct and doesn't change!

% offsets for each velocity/amplitude section
vel1Off = 31;
vel2Off = vel1Off + nCells*2;
vel3Off = vel2Off + nCells*2;
amp1Off = vel3Off + nCells*2;
amp2Off = amp1Off + nCells;
amp3Off = amp2Off + nCells;
csOff   = amp3Off + nCells;

% a fill byte is present if the number of cells is odd
if mod(nCells, 2), csOff = csOff + 1; end

Checksum = data(:, csOff:csOff+1); % uint16

% let's process uint16s in one call
blocks = bytecast(reshape([block1 PressureLSW Checksum]', [], 1), 'L', 'uint16', cpuEndianness);
Analn1      = blocks(1:5:end);
Battery     = blocks(2:5:end);
Analn2      = blocks(3:5:end);
PressureLSW = blocks(4:5:end);
Checksum    = blocks(5:5:end);

% !!! velocity can be negative
block4 = data(:, vel1Off:vel3Off+nCells*2-1); % int16
block5 = data(:, amp1Off:amp3Off+nCells-1); % uint8

% let's process uint8s in one call
blocks = bytecast(reshape(block5', [], 1), 'L', 'uint8', cpuEndianness);
blocks = reshape(blocks, nCells, 3, nRecords);
Amp1        = squeeze(blocks(:, 1, :));
Amp2        = squeeze(blocks(:, 2, :));
Amp3        = squeeze(blocks(:, 3, :));

% let's process int16s in one call
blocks = bytecast(reshape([Error block2 Temperature]', [], 1), 'L', 'int16', cpuEndianness);
Error       = blocks(1:5:end);
Heading     = blocks(2:5:end);
Pitch       = blocks(3:5:end);
Roll        = blocks(4:5:end);
Temperature = blocks(5:5:end);

blocks = bytecast(reshape(block4', [], 1), 'L', 'int16', cpuEndianness);
blocks = reshape(blocks, nCells, 3, nRecords);
Vel1        = squeeze(blocks(:, 1, :));
Vel2        = squeeze(blocks(:, 2, :));
Vel3        = squeeze(blocks(:, 3, :));

if nRecords > 1
    Sync        = num2cell(Sync);
    Id          = num2cell(Id);
    Size        = num2cell(Size);
    Time        = num2cell(Time);
    Error       = num2cell(Error);
    PressureMSB = num2cell(PressureMSB);
    Status      = num2cell(Status);
    PressureLSW = num2cell(PressureLSW);
    Temperature = num2cell(Temperature);
    Checksum    = num2cell(Checksum);
    Analn1      = num2cell(Analn1);
    Battery     = num2cell(Battery);
    Analn2      = num2cell(Analn2);
    Amp1        = mat2cell(Amp1, nCells, ones(1, nRecords))';
    Amp2        = mat2cell(Amp2, nCells, ones(1, nRecords))';
    Amp3        = mat2cell(Amp3, nCells, ones(1, nRecords))';
    Heading     = num2cell(Heading);
    Pitch       = num2cell(Pitch);
    Roll        = num2cell(Roll);
    Vel1        = mat2cell(Vel1, nCells, ones(1, nRecords))';
    Vel2        = mat2cell(Vel2, nCells, ones(1, nRecords))';
    Vel3        = mat2cell(Vel3, nCells, ones(1, nRecords))';
<<<<<<< HEAD
end

sect = struct('Sync', Sync, ...
    'Id', Id, ...
    'Size', Size, ...
    'Time', Time, ...
    'Error', Error, ...
    'PressureMSB', PressureMSB, ...
    'Status', Status, ...
    'PressureLSW', PressureLSW, ...
    'Temperature', Temperature, ...
    'Checksum', Checksum, ...
    'Analn1', Analn1, ...
    'Battery', Battery, ...
    'Analn2', Analn2, ...
    'Amp1', Amp1, ...
    'Amp2', Amp2, ...
    'Amp3', Amp3, ...
    'Heading', Heading, ...
    'Pitch', Pitch, ...
    'Roll', Roll, ...
    'Vel1', Vel1, ...
    'Vel2', Vel2, ...
    'Vel3', Vel3);

end

=======
end

sect = struct('Sync', Sync, ...
    'Id', Id, ...
    'Size', Size, ...
    'Time', Time, ...
    'Error', Error, ...
    'PressureMSB', PressureMSB, ...
    'Status', Status, ...
    'PressureLSW', PressureLSW, ...
    'Temperature', Temperature, ...
    'Checksum', Checksum, ...
    'Analn1', Analn1, ...
    'Battery', Battery, ...
    'Analn2', Analn2, ...
    'Amp1', Amp1, ...
    'Amp2', Amp2, ...
    'Amp3', Amp3, ...
    'Heading', Heading, ...
    'Pitch', Pitch, ...
    'Roll', Roll, ...
    'Vel1', Vel1, ...
    'Vel2', Vel2, ...
    'Vel3', Vel3);

end

>>>>>>> c54f2d85
function sect = readHRAquadoppProfile(data, cpuEndianness)
%READHRAQUADOPPPROFILERVELOCITY Reads a HR Aquadopp Profile data section
% (pg 38 of system integrator manual).
% Id=0x2A, High Resolution Aquadopp Profiler Data
% SYSTEM INTEGRATOR MANUAL (Dec 2014) pg 43-45
<<<<<<< HEAD

nRecords = size(data, 1);

=======

nRecords = size(data, 1);

>>>>>>> c54f2d85
Sync         = data(:, 1);
Id           = data(:, 2);
Size         = bytecast(reshape(data(:, 3:4)', [], 1), 'L', 'uint16', cpuEndianness); % uint16
Time         = readClockData(data(:, 5:10));
block1       = data(:, 11:14); % int16
block2       = data(:, 15:18); % uint16
% !!! Heading, pitch and roll can be negative
block3       = data(:, 19:24); % int16
PressureMSB  = data(:, 25); % uint8
Status       = uint8(data(:, 26));
PressureLSW  = data(:, 27:28); % uint16
Temperature  = data(:, 29:30); % int16
block4       = data(:, 31:34); % uint16

Beams        = data(:, 35); % uint8
Cells        = data(:, 36); % uint8
VelLag2      = data(:, 37:42); % uint16
block5       = data(:, 43:48); % uint8

% let's process uint16s in one call
blocks = bytecast(reshape([block2 PressureLSW block4]', [], 1), 'L', 'uint16', cpuEndianness);
clear block2 block4;
Battery      = blocks(1:5:end);
SpeedOfSound = blocks(2:5:end);
PressureLSW  = blocks(3:5:end);
Analn1       = blocks(4:5:end);
Analn2       = blocks(5:5:end);
clear blocks;
blocks = bytecast(reshape(VelLag2', [], 1), 'L', 'uint16', cpuEndianness);
VelLag2      = reshape(blocks, [], nRecords);
clear blocks;

% let's process int16s in one call
blocks = bytecast(reshape([block1 block3 Temperature]', [], 1), 'L', 'int16', cpuEndianness);
clear block1 block3;
Milliseconds = blocks(1:6:end);
Error        = blocks(2:6:end);
Heading      = blocks(3:6:end);
Pitch        = blocks(4:6:end);
Roll         = blocks(5:6:end);
Temperature  = blocks(6:6:end);
clear blocks;

% let's process uint8s in one call
blocks = bytecast(reshape([PressureMSB Beams Cells]', [], 1), 'L', 'uint8', cpuEndianness);
PressureMSB  = blocks(1:3:end);
Beams        = blocks(2:3:end);
Cells        = blocks(3:3:end);
clear blocks;
blocks = bytecast(reshape(block5', [], 1), 'L', 'uint8', cpuEndianness);
clear block5;
blocks = reshape(blocks, [], nRecords);
AmpLag2      = blocks(1:3, :);
CorrLag2     = blocks(4:6, :);
clear blocks;

nBeams = Beams(1); % we assume the first value is correct and doesn't change!
nCells = Cells(1);

% bytes 48-53 are spare
velOff  = 55;
ampOff  = velOff  + nBeams*nCells*2;
corrOff = ampOff  + nBeams*nCells;
csOff   = corrOff + nBeams*nCells;

Checksum = bytecast(reshape(data(:, csOff:csOff+1)', [], 1), 'L', 'uint16', cpuEndianness); % uint16

vel = NaN(3, nCells*nRecords);
amp = NaN(3, nCells*nRecords);
cor = NaN(3, nCells*nRecords);
for k = 1:nBeams
    % velocity data, velocity can be negative, int16
    sVelOff = velOff + (k-1) * (nCells * 2);
    eVelOff = sVelOff + (nCells * 2)-1;
    vel(k, :) = bytecast(reshape(data(:, sVelOff:eVelOff)', [], 1), 'L', 'int16', cpuEndianness); % int16
    
    % amplitude data, uint8
    sAmpOff = ampOff + (k-1) * (nCells);
    eAmpOff = sAmpOff + nCells - 1;
    amp(k, :) = bytecast(reshape(data(:, sAmpOff:eAmpOff)', [], 1), 'L', 'uint8', cpuEndianness); % uint8
    
    % correlation data, uint8
    sCorOff = corrOff + (k-1) * (nCells);
    eCorOff = sCorOff + nCells - 1;
    cor(k, :) = bytecast(reshape(data(:, sCorOff:eCorOff)', [], 1), 'L', 'uint8', cpuEndianness); % uint8
end
clear data;

Vel1 = reshape(vel(1, :), nCells, nRecords);
Vel2 = reshape(vel(2, :), nCells, nRecords);
Vel3 = reshape(vel(3, :), nCells, nRecords);
clear vel;

Amp1 = reshape(amp(1, :), nCells, nRecords);
Amp2 = reshape(amp(2, :), nCells, nRecords);
Amp3 = reshape(amp(3, :), nCells, nRecords);
clear amp;

Corr1 = reshape(cor(1, :), nCells, nRecords);
Corr2 = reshape(cor(2, :), nCells, nRecords);
Corr3 = reshape(cor(3, :), nCells, nRecords);
clear cor;

if nRecords > 1
    Sync = num2cell(Sync);
    Id = num2cell(Id);
    Size = num2cell(Size);
    Time = num2cell(Time);
    PressureMSB = num2cell(PressureMSB);
    Status = num2cell(Status);
    PressureLSW = num2cell(PressureLSW);
    Temperature = num2cell(Temperature);
    Beams = num2cell(Beams);
    Cells = num2cell(Cells);
    VelLag2 = mat2cell(VelLag2, 3, ones(1, nRecords))';
    Battery = num2cell(Battery);
    SpeedOfSound = num2cell(SpeedOfSound);
    Analn1 = num2cell(Analn1);
    Analn2 = num2cell(Analn2);
    Milliseconds = num2cell(Milliseconds);
    Error = num2cell(Error);
    Heading = num2cell(Heading);
    Pitch = num2cell(Pitch);
    Roll = num2cell(Roll);
    AmpLag2 = mat2cell(AmpLag2, 3, ones(1, nRecords))';
    CorrLag2 = mat2cell(CorrLag2, 3, ones(1, nRecords))';
    Checksum = num2cell(Checksum);
    Vel1 = mat2cell(Vel1, nCells, ones(1, nRecords))';
    Vel2 = mat2cell(Vel2, nCells, ones(1, nRecords))';
    Vel3 = mat2cell(Vel3, nCells, ones(1, nRecords))';
    Amp1 = mat2cell(Amp1, nCells, ones(1, nRecords))';
    Amp2 = mat2cell(Amp2, nCells, ones(1, nRecords))';
    Amp3 = mat2cell(Amp3, nCells, ones(1, nRecords))';
    Corr1 = mat2cell(Corr1, nCells, ones(1, nRecords))';
    Corr2 = mat2cell(Corr2, nCells, ones(1, nRecords))';
    Corr3 = mat2cell(Corr3, nCells, ones(1, nRecords))';
end

sect = struct('Sync', Sync, ...
    'Id', Id, ...
    'Size', Size, ...
    'Time', Time, ...
    'PressureMSB', PressureMSB, ...
    'Status', Status, ...
    'PressureLSW', PressureLSW, ...
    'Temperature', Temperature, ...
    'Beams', Beams, ...
    'Cells', Cells, ...
    'VelLag2', VelLag2, ...
    'Battery', Battery, ...
    'SpeedOfSound', SpeedOfSound, ...
    'Analn1', Analn1, ...
    'Analn2', Analn2, ...
    'Milliseconds', Milliseconds, ...
    'Error', Error, ...
    'Heading', Heading, ...
    'Pitch', Pitch, ...
    'Roll', Roll, ...
    'AmpLag2', AmpLag2, ...
    'CorrLag2', CorrLag2, ...
    'Checksum', Checksum, ...
    'Vel1', Vel1, ...
    'Amp1', Amp1, ...
    'Corr1', Corr1, ...
    'Vel2', Vel2, ...
    'Amp2', Amp2, ...
    'Corr2', Corr2, ...
    'Vel3', Vel3, ...
    'Amp3', Amp3, ...
    'Corr3', Corr3);
clear Sync Id Size Time PressureMSB  PressureLSW Temperature Beams Cells;
clear VelLag2 Battery SpeedOfSound Analn1 Analn2 Milliseconds Error;
clear Heading Pitch Roll AmpLag2 CorrLag2 Checksum Vel1 Vel2 Vel3;
clear Amp1 Amp2 Amp3 Corr1 Corr2 Corr3;

end

function sect = readAwacVelocityProfile(data, cpuEndianness)
%READAWACVELOCITYPROFILE Reads an AWAC Velocity Profile data section (pg 39
% of the system integrator manual).
% Id=0x20, AWAC Velocity Profile Data
% SYSTEM INTEGRATOR MANUAL (Dec 2014) pg 46-47

nRecords = size(data, 1);

Sync        = data(:, 1);
Id          = data(:, 2);
Size        = bytecast(reshape(data(:, 3:4)', [], 1), 'L', 'uint16', cpuEndianness); % uint16
Time        = readClockData(data(:, 5:10));
Error       = bytecast(reshape(data(:, 11:12)', [], 1), 'L', 'int16', cpuEndianness); % int16
block       = bytecast(reshape(data(:, 13:18)', [], 1), 'L', 'uint16', cpuEndianness); % uint16
block       = reshape(block, [], nRecords)';
Analn1      = block(:, 1);
Battery     = block(:, 2);
Analn2      = block(:, 3);
% !!! Heading, pitch and roll can be negative
block       = bytecast(reshape(data(:, 19:24)', [], 1), 'L', 'int16', cpuEndianness); % int16
block       = reshape(block, [], nRecords)';
Heading     = block(:, 1);
Pitch       = block(:, 2);
Roll        = block(:, 3);
PressureMSB = bytecast(data(:, 25), 'L', 'uint8', cpuEndianness); % uint8
% 8 bits status code http://cs.nortek.no/scripts/customer.fcgi?_sf=0&custSessionKey=&customerLang=en&noCookies=true&action=viewKbEntry&id=7
Status      = uint8(data(:, 26));
PressureLSW = bytecast(reshape(data(:, 27:28)', [], 1), 'L', 'uint16', cpuEndianness); % uint16
Temperature = bytecast(reshape(data(:, 29:30)', [], 1), 'L', 'int16', cpuEndianness); % int16
% bytes 30-117 are spare

% calculate number of cells from structure size
% (size is in 16 bit words)
nCells = floor(((Size) * 2 - (118 + 2)) / (3*2 + 3));
nCells = nCells(1); % we assume this doesn't change and the first one is correct!

vel1Off = 119;
vel2Off = vel1Off + nCells*2;
vel3Off = vel2Off + nCells*2;
amp1Off = vel3Off + nCells*2;
amp2Off = amp1Off + nCells;
amp3Off = amp2Off + nCells;
csOff   = amp3Off + nCells;

% fill value is included if number of cells is odd
if mod(nCells, 2), csOff = csOff + 1; end

% !!! Velocity can be negative
Vel1 = bytecast(reshape(data(:, vel1Off:vel1Off+nCells*2-1)', [], 1), 'L', 'int16', cpuEndianness); % U comp (East)  % int16
Vel2 = bytecast(reshape(data(:, vel2Off:vel2Off+nCells*2-1)', [], 1), 'L', 'int16', cpuEndianness); % V comp (North) % int16
Vel3 = bytecast(reshape(data(:, vel3Off:vel3Off+nCells*2-1)', [], 1), 'L', 'int16', cpuEndianness); % W comp (up)    % int16
Amp1 = bytecast(reshape(data(:, amp1Off:amp1Off+nCells-1)', [], 1), 'L', 'uint8', cpuEndianness);
Amp2 = bytecast(reshape(data(:, amp2Off:amp2Off+nCells-1)', [], 1), 'L', 'uint8', cpuEndianness);
Amp3 = bytecast(reshape(data(:, amp3Off:amp3Off+nCells-1)', [], 1), 'L', 'uint8', cpuEndianness);

Vel1 = reshape(Vel1, [], nRecords);
Vel2 = reshape(Vel2, [], nRecords);
Vel3 = reshape(Vel3, [], nRecords);
Amp1 = reshape(Amp1, [], nRecords);
Amp2 = reshape(Amp2, [], nRecords);
Amp3 = reshape(Amp3, [], nRecords);

Checksum = bytecast(reshape(data(:, csOff:csOff+1)', [], 1), 'L', 'uint16', cpuEndianness); % uint16

if nRecords > 1
    Sync        = num2cell(Sync);
    Id          = num2cell(Id);
    Size        = num2cell(Size);
    Time        = num2cell(Time);
    Error       = num2cell(Error);
    Analn1      = num2cell(Analn1);
    Battery     = num2cell(Battery);
    Analn2      = num2cell(Analn2);
    Heading     = num2cell(Heading);
    Pitch       = num2cell(Pitch);
    Roll        = num2cell(Roll);
    PressureMSB = num2cell(PressureMSB);
    Status      = num2cell(Status);
    PressureLSW = num2cell(PressureLSW);
    Temperature = num2cell(Temperature);
    Vel1        = mat2cell(Vel1, nCells, ones(1, nRecords))';
    Vel2        = mat2cell(Vel2, nCells, ones(1, nRecords))';
    Vel3        = mat2cell(Vel3, nCells, ones(1, nRecords))';
    Amp1        = mat2cell(Amp1, nCells, ones(1, nRecords))';
    Amp2        = mat2cell(Amp2, nCells, ones(1, nRecords))';
    Amp3        = mat2cell(Amp3, nCells, ones(1, nRecords))';
    Checksum    = num2cell(Checksum);
end

sect = struct('Sync', Sync, ...
    'Id', Id, ...
    'Size', Size, ...
    'Time', Time, ...
    'Error', Error, ...
    'Analn1', Analn1, ...
    'Battery', Battery, ...
    'Analn2', Analn2, ...
    'Heading', Heading, ...
    'Pitch', Pitch, ...
    'Roll', Roll, ...
    'PressureMSB', PressureMSB, ...
    'Status', Status, ...
    'PressureLSW', PressureLSW, ...
    'Temperature', Temperature, ...
    'Vel1', Vel1, ...
    'Vel2', Vel2, ...
    'Vel3', Vel3, ...
    'Amp1', Amp1, ...
    'Amp2', Amp2, ...
    'Amp3', Amp3, ...
    'Checksum', Checksum);

end

function sect = readAwacWaveHeader(data, cpuEndianness)
%READAWACWAVEHEADER Reads an AWAC wave header section.
% Id=0x31, Awac Wave Data Header
% SYSTEM INTEGRATOR MANUAL (Dec 2014) pg 49

nRecords = size(data, 1);

Sync         = data(:, 1);
Id           = data(:, 2);
Size         = bytecast(reshape(data(:, 3:4)', [], 1), 'L', 'uint16', cpuEndianness);
Time         = readClockData(data(:, 5:10));
block        = bytecast(reshape(data(:, 11:18)', [], 1), 'L', 'uint16', cpuEndianness);
NRecords     = block(1:4:end); % number of wave data records to follow
Blanking     = block(2:4:end); % T2 used for wave data measurements (counts)
Battery      = block(3:4:end); % battery voltage (0.1 V)
SoundSpeed   = block(4:4:end); % speed of sound (0.1 m/s)
block        = bytecast(reshape(data(:, 19:24)', [], 1), 'L', 'int16', cpuEndianness);
Heading      = block(1:3:end); % compass heading (0.1 deg)
Pitch        = block(2:3:end); % compass pitch (0.1 deg)
Roll         = block(3:3:end); % compass roll (0.1 deg)
block        = bytecast(reshape(data(:, 25:28)', [], 1), 'L', 'uint16', cpuEndianness);
MinPress     = block(1:2:end); % minimum pressure value of previous profile (dbar)
HMaxPress    = block(2:2:end); % maximum pressure value of previous profile (dbar)
Temperature  = bytecast(reshape(data(:, 29:30)', [], 1), 'L', 'int16', cpuEndianness); % temperature (0.01 deg C)
CellSize     = bytecast(reshape(data(:, 31:32)', [], 1), 'L', 'uint16', cpuEndianness); % cell size in counts of T3
% noise amplitude (counts)
block        = bytecast(reshape(data(:, 33:36)', [], 1), 'L', 'uint8', cpuEndianness);
Noise1       = block(1:4:end);
Noise2       = block(2:4:end);
Noise3       = block(3:4:end);
Noise4       = block(4:4:end);
% processing magnitude
block        = bytecast(reshape(data(:, 37:44)', [], 1), 'L', 'uint16', cpuEndianness);
ProcMagn1    = block(1:4:end);
ProcMagn2    = block(2:4:end);
ProcMagn3    = block(3:4:end);
ProcMagn4    = block(4:4:end);
% C structure now has
% unsigned short hWindRed; // number of samples of AST window past boundary
% unsigned short hASTWindow; // AST window size (# samples)
% short Spare[5]; // spare values
% short hChecksum; // checksum

% bytes 44-57 are spare
Checksum     = bytecast(reshape(data(:, 59:60)', [], 1), 'L', 'uint16', cpuEndianness);

if nRecords > 1
    Sync = num2cell(Sync);
    Id = num2cell(Id);
    Size = num2cell(Size);
    Time = num2cell(Time);
    NRecords = num2cell(NRecords);
    Blanking = num2cell(Blanking);
    Battery = num2cell(Battery);
    SoundSpeed = num2cell(SoundSpeed);
    Heading = num2cell(Heading);
    Pitch = num2cell(Pitch);
    Roll = num2cell(Roll);
    MinPress = num2cell(MinPress);
    HMaxPress = num2cell(HMaxPress);
    Temperature = num2cell(Temperature);
    CellSize = num2cell(CellSize);
    Noise1 = num2cell(Noise1);
    Noise2 = num2cell(Noise2);
    Noise3 = num2cell(Noise3);
    Noise4 = num2cell(Noise4);
    ProcMagn1 = num2cell(ProcMagn1);
    ProcMagn2 = num2cell(ProcMagn2);
    ProcMagn3 = num2cell(ProcMagn3);
    ProcMagn4 = num2cell(ProcMagn4);
    Checksum = num2cell(Checksum);
<<<<<<< HEAD
end

sect = struct('Sync', Sync, ...
    'Id', Id, ...
    'Size', Size, ...
    'Time', Time, ...
    'NRecords', NRecords, ...
    'Blanking', Blanking, ...
    'Battery', Battery, ...
    'SoundSpeed', SoundSpeed, ...
    'Heading', Heading, ...
    'Pitch', Pitch, ...
    'Roll', Roll, ...
    'MinPress', MinPress, ...
    'HMaxPress', HMaxPress, ...
    'Temperature', Temperature, ...
    'CellSize', CellSize, ...
    'Noise1', Noise1, ...
    'Noise2', Noise2, ...
    'Noise3', Noise3, ...
    'Noise4', Noise4, ...
    'ProcMagn1', ProcMagn1, ...
    'ProcMagn2', ProcMagn2, ...
    'ProcMagn3', ProcMagn3, ...
    'ProcMagn4', ProcMagn4, ...
    'Checksum', Checksum);

end

=======
end

sect = struct('Sync', Sync, ...
    'Id', Id, ...
    'Size', Size, ...
    'Time', Time, ...
    'NRecords', NRecords, ...
    'Blanking', Blanking, ...
    'Battery', Battery, ...
    'SoundSpeed', SoundSpeed, ...
    'Heading', Heading, ...
    'Pitch', Pitch, ...
    'Roll', Roll, ...
    'MinPress', MinPress, ...
    'HMaxPress', HMaxPress, ...
    'Temperature', Temperature, ...
    'CellSize', CellSize, ...
    'Noise1', Noise1, ...
    'Noise2', Noise2, ...
    'Noise3', Noise3, ...
    'Noise4', Noise4, ...
    'ProcMagn1', ProcMagn1, ...
    'ProcMagn2', ProcMagn2, ...
    'ProcMagn3', ProcMagn3, ...
    'ProcMagn4', ProcMagn4, ...
    'Checksum', Checksum);

end

>>>>>>> c54f2d85
function sect = readAwacWaveData(data, cpuEndianness)
%READAWACWAVEDATA Reads an AWAC Wave data section.
% Id=0x30, Awac Wave Data
% SYSTEM INTEGRATOR MANUAL (Dec 2014) pg 49

nRecords = size(data, 1);

Sync        = data(:, 1);
Id          = data(:, 2);
Size        = bytecast(reshape(data(:, 3:4)', [], 1), 'L', 'uint16', cpuEndianness);
block       = bytecast(reshape(data(:, 5:10)', [], 1), 'L', 'uint16', cpuEndianness);
Pressure    = block(1:3:end); % pressure (0.001 dbar)
Distance    = block(2:3:end); % distance 1 to surface vertical beam (mm)
Analn       = block(3:3:end); % analog input
% !!! velocity can be negative
block       = bytecast(reshape(data(:, 11:18)', [], 1), 'L', 'int16', cpuEndianness);
Vel1        = block(1:4:end); % velocity beam 1 (mm/s) (East for SUV)
Vel2        = block(2:4:end); % velocity beam 2 (mm/s) (North for SUV)
Vel3        = block(3:4:end); % velocity beam 3 (mm/s) (Up for SUV)
Vel4        = block(4:4:end); % distance 2 to surface vertical beam (mm). For non-AST velocity beam 4 (mm/s)
block       = bytecast(reshape(data(:, 19:22)', [], 1), 'L', 'uint8', cpuEndianness);
Amp1        = block(1:4:end); % amplitude beam 1 (mm/s)
Amp2        = block(2:4:end); % amplitude beam 2 (mm/s)
Amp3        = block(3:4:end); % amplitude beam 3 (mm/s)
Amp4ASTQual = block(4:4:end); % AST quality Counts). For non-AST amplitude beam 4 (mm/s)
Checksum    = bytecast(reshape(data(:, 23:24)', [], 1), 'L', 'uint16', cpuEndianness);

if nRecords > 1
    Sync = num2cell(Sync);
    Id = num2cell(Id);
    Size = num2cell(Size);
    Pressure = num2cell(Pressure);
    Distance = num2cell(Distance);
    Analn = num2cell(Analn);
    Vel1 = num2cell(Vel1);
    Vel2 = num2cell(Vel2);
    Vel3 = num2cell(Vel3);
    Vel4 = num2cell(Vel4);
    Amp1 = num2cell(Amp1);
    Amp2 = num2cell(Amp2);
    Amp3 = num2cell(Amp3);
    Amp4ASTQual = num2cell(Amp4ASTQual);
    Checksum = num2cell(Checksum);
<<<<<<< HEAD
end

sect = struct('Sync', Sync, ...
    'Id', Id, ...
    'Size', Size, ...
    'Pressure', Pressure, ...
    'Distance', Distance, ...
    'Analn', Analn, ...
    'Vel1', Vel1, ...
    'Vel2', Vel2, ...
    'Vel3', Vel3, ...
    'Vel4', Vel4, ...
    'Amp1', Amp1, ...
    'Amp2', Amp2, ...
    'Amp3', Amp3, ...
    'Amp4ASTQual', Amp4ASTQual, ...
    'Checksum', Checksum);

end

=======
end

sect = struct('Sync', Sync, ...
    'Id', Id, ...
    'Size', Size, ...
    'Pressure', Pressure, ...
    'Distance', Distance, ...
    'Analn', Analn, ...
    'Vel1', Vel1, ...
    'Vel2', Vel2, ...
    'Vel3', Vel3, ...
    'Vel4', Vel4, ...
    'Amp1', Amp1, ...
    'Amp2', Amp2, ...
    'Amp3', Amp3, ...
    'Amp4ASTQual', Amp4ASTQual, ...
    'Checksum', Checksum);

end

>>>>>>> c54f2d85
function sect = readAwacWaveDataSUV(data, cpuEndianness)
%READAWACWAVEDATASUV Reads an AWAC Wave data SUV section.
% Id=0x36, Awac Wave Data for SUV
% SYSTEM INTEGRATOR MANUAL (Dec 2014) pg 49-50

nRecords = size(data, 1);

Sync        = data(:, 1);
Id          = data(:, 2);
block       = bytecast(reshape(data(:, 3:8)', [], 1), 'L', 'uint16', cpuEndianness);
Heading     = block(1:3:end); % heading (0.1deg)
Pressure    = block(2:3:end); % pressure (0.001 dbar)
Distance    = block(3:3:end); % distance 1 to surface vertical beam (mm)
Pitch       = data(:, 9); % pitch (0.1 or 0.2 deg) (+/- 12.7 deg)
Roll        = data(:, 10); % roll (0.1 or 0.2 deg) (+/- 12.7 deg)
% !!! velocity can be negative
block       = bytecast(reshape(data(:, 11:18)', [], 1), 'L', 'int16', cpuEndianness);
Vel1        = block(1:4:end); % velocity beam 1 (mm/s) (East for SUV)
Vel2        = block(2:4:end); % velocity beam 2 (mm/s) (North for SUV)
Vel3        = block(3:4:end); % velocity beam 3 (mm/s) (Up for SUV)
Vel4Distance2 = block(4:4:end); % distance 2 to surface vertical beam (mm). For non-AST velocity beam 4 (mm/s)
block       = bytecast(reshape(data(:, 19:22)', [], 1), 'L', 'uint8', cpuEndianness);
Amp1        = block(1:4:end); % amplitude beam 1 (mm/s)
Amp2        = block(2:4:end); % amplitude beam 2 (mm/s)
Amp3        = block(3:4:end); % amplitude beam 3 (mm/s)
Amp4ASTQual = block(4:4:end); % AST quality Counts. For non-AST amplitude beam 4 (mm/s)
Checksum    = bytecast(reshape(data(:, 23:24)', [], 1), 'L', 'uint16', cpuEndianness);

if nRecords > 1
    Sync = num2cell(Sync);
    Id = num2cell(Id);
    Heading = num2cell(Heading);
    Pressure = num2cell(Pressure);
    Distance = num2cell(Distance);
    Pitch = num2cell(Pitch);
    Roll = num2cell(Roll);
    Vel1 = num2cell(Vel1);
    Vel2 = num2cell(Vel2);
    Vel3 = num2cell(Vel3);
    Vel4Distance2 = num2cell(Vel4Distance2);
    Amp1 = num2cell(Amp1);
    Amp2 = num2cell(Amp2);
    Amp3 = num2cell(Amp3);
    Amp4ASTQual = num2cell(Amp4ASTQual);
    Checksum = num2cell(Checksum);
end

sect = struct('Sync', Sync, ...
    'Id', Id, ...
    'Heading', Heading, ...
    'Pressure', Pressure, ...
    'Distance', Distance, ...
    'Pitch', Pitch, ...
    'Roll', Roll, ...
    'Vel1', Vel1, ...
    'Vel2', Vel2, ...
    'Vel3', Vel3, ...
    'Vel4Distance2', Vel4Distance2, ...
    'Amp1', Amp1, ...
    'Amp2', Amp2, ...
    'Amp3', Amp3, ...
    'Amp4ASTQual', Amp4ASTQual, ...
    'Checksum', Checksum);

end

function sect = readAwacStageData(data, cpuEndianness)
%READAWACSTAGEDATA Reads an AWAC Stage data section.
% Id=0x42, Awac Stage Data
% SYSTEM INTEGRATOR MANUAL (Dec 2014) pg 48

% Note comment in http://www.nortek-as.com/en/knowledge-center/forum/system-integration-and-telemetry/739675601
% "As you've seen the system integrator manual is describing the latest 
% firmware available. The format is the same, but all the fields wasn't 
% populated from the beginning of the product life. I am sorry that when 
% the different fields were populated isn't available.
% The stage data is truly variable in size. The AST window size will vary 
% depending of the seastate captured in previous current measurements. The 
% chosen AST window is then cut into a number of fixed size cells."

nRecords = size(data, 1);

Sync = data(:, 1);
Id   = data(:, 2);
Size = bytecast(reshape(data(:, 3:4)', [], 1), 'L', 'uint16', cpuEndianness);
% 5 uint16 spare (AST distance1 duplicate)

block = bytecast(reshape(data(:, 7:9)', [], 1), 'L', 'uint8', cpuEndianness);
Amp1  = block(1:3:end); % amplitude beam 1 (counts)
Amp2  = block(2:3:end); % amplitude beam 2 (counts)
Amp3  = block(3:3:end); % amplitude beam 3 (counts)
% 10 uint8 spare (AST quality duplicate)

block      = bytecast(reshape(data(:, 11:20)', [], 1), 'L', 'uint16', cpuEndianness);
Pressure   = block(1:5:end); % pressure (0.001 dbar)
AST1       = block(2:5:end); % AST distance 1 (mm)
ASTquality = block(3:5:end); % AST quality (counts)
SoundSpeed = block(4:5:end); % Speed of sound (0.1 m/s)
AST2       = block(5:5:end); % AST distance 2 (mm)
% 21:22 spare

block = bytecast(reshape(data(:, 23:28)', [], 1), 'L', 'int16', cpuEndianness);
Vel1  = block(1:3:end); % velocity beam 1 (mm/s) (East for SUV)
Vel2  = block(2:3:end); % velocity beam 2 (mm/s) (North for SUV)
Vel3  = block(3:3:end); % velocity beam 3 (mm/s) (Up for SUV)
% 29:30 spare (AST distance2 duplicate)
% 31:32 spare

% calculate number of cells from structure size (size is in 16 bit words)
nCells = floor(((Size(1)) * 2 - (32 + 2))); % hopefully Size doesn't change!
ampOff = 33;
csOff  = ampOff + nCells;
% fill value is included if number of cells is odd
if mod(nCells, 2), csOff = csOff + 1; end
Amp      = bytecast(reshape(data(:, ampOff:ampOff+nCells-1)', [], 1),   'L', 'uint8', cpuEndianness);
Amp      = reshape(Amp, [], nRecords);

Checksum = bytecast(reshape(data(:, csOff:csOff+1)', [], 1), 'L', 'uint16', cpuEndianness);

if nRecords > 1
    Sync = num2cell(Sync);
    Id = num2cell(Id);
    Size = num2cell(Size);
    Amp1 = num2cell(Amp1);
    Amp2 = num2cell(Amp2);
    Amp3 = num2cell(Amp3);
    Pressure = num2cell(Pressure);
    AST1 = num2cell(AST1);
    ASTquality = num2cell(ASTquality);
    SoundSpeed = num2cell(SoundSpeed);
    AST2 = num2cell(AST2);
    Vel1 = num2cell(Vel1);
    Vel2 = num2cell(Vel2);
    Vel3 = num2cell(Vel3);
    Amp = mat2cell(Amp, nCells, ones(1, nRecords))';
    Checksum = num2cell(Checksum);
end

sect = struct('Sync', Sync, ...
    'Id', Id, ...
    'Size', Size, ...
    'Amp1', Amp1, ...
    'Amp2', Amp2, ...
    'Amp3', Amp3, ...
    'Pressure', Pressure, ...
    'AST1', AST1, ...
    'ASTquality', ASTquality, ...
    'SoundSpeed', SoundSpeed, ...
    'AST2', AST2, ...
    'Vel1', Vel1, ...
    'Vel2', Vel2, ...
    'Vel3', Vel3, ...
    'Amp', Amp, ...
    'Checksum', Checksum);

end

function sect = readContinental(data, cpuEndianness)
%READCONTINENTAL Reads a Continental Data section.
% Id=0x24, Continental Data
% SYSTEM INTEGRATOR MANUAL (Dec 2014) pg 50
% structure is same as awac velocity profile data
sect = readAwacVelocityProfile(data, cpuEndianness);
end


function sect = readVectrinoVelocityHeader(data, cpuEndianness)
%READVECTRINOVELOCITYHEADER Reads a Vectrino velocity data header section
% (pg 42 of system integrator manual).
% Id=0x50, Vectrino velocity data header
% SYSTEM INTEGRATOR MANUAL (Dec 2014) pg 57-58

nRecords = size(data, 1);

Sync         = data(:, 1);
Id           = data(:, 2);

block1       = data(:, 3:12); % uint16
block2       = data(:, 13:20); % uint8

Temperature  = bytecast(reshape(data(:, 21:22)', [], 1), 'L', 'int16', cpuEndianness);
SoundSpeed   = data(:, 23:24); % uint16

block3       = data(:, 25:40); % uint8

Checksum     = data(:, 41:42); % uint16

block        = bytecast(reshape([block1 SoundSpeed Checksum]', [], 1), 'L', 'uint16', cpuEndianness);
Size         = block(1:7:end);
Distance     = block(2:7:end);
DistQuality  = block(3:7:end);
Lag1         = block(4:7:end);
Lag2         = block(5:7:end);
SoundSpeed   = block(6:7:end);
Checksum     = block(7:7:end);

block        = bytecast(reshape([block2 block3]', [], 1), 'L', 'uint8', cpuEndianness);
Noise1       = block(1:24:end);
Noise2       = block(2:24:end);
Noise3       = block(3:24:end);
Noise4       = block(4:24:end);
Correlation1 = block(5:24:end);
Correlation2 = block(6:24:end);
Correlation3 = block(7:24:end);
Correlation4 = block(8:24:end);
AmpZ01       = block(9:24:end);
AmpZ02       = block(10:24:end);
AmpZ03       = block(11:24:end);
AmpZ04       = block(12:24:end);
AmpX11       = block(13:24:end);
AmpX12       = block(14:24:end);
AmpX13       = block(15:24:end);
AmpX14       = block(16:24:end);
AmpZ0PLag11  = block(17:24:end);
AmpZ0PLag12  = block(18:24:end);
AmpZ0PLag13  = block(19:24:end);
AmpZ0PLag14  = block(20:24:end);
AmpZ0PLag21  = block(21:24:end);
AmpZ0PLag22  = block(22:24:end);
AmpZ0PLag23  = block(23:24:end);
AmpZ0PLag24  = block(24:24:end);

if nRecords > 1
    Sync = num2cell(Sync);
    Id = num2cell(Id);
    Size = num2cell(Size);
    Distance = num2cell(Distance);
    DistQuality = num2cell(DistQuality);
    Lag1 = num2cell(Lag1);
    Lag2 = num2cell(Lag2);
    Noise1 = num2cell(Noise1);
    Noise2 = num2cell(Noise2);
    Noise3 = num2cell(Noise3);
    Noise4 = num2cell(Noise4);
    Correlation1 = num2cell(Correlation1);
    Correlation2 = num2cell(Correlation2);
    Correlation3 = num2cell(Correlation3);
    Correlation4 = num2cell(Correlation4);
    Temperature = num2cell(Temperature);
    SoundSpeed = num2cell(SoundSpeed);
    AmpZ01 = num2cell(AmpZ01);
    AmpZ02 = num2cell(AmpZ02);
    AmpZ03 = num2cell(AmpZ03);
    AmpZ04 = num2cell(AmpZ04);
    AmpX11 = num2cell(AmpX11);
    AmpX12 = num2cell(AmpX12);
    AmpX13 = num2cell(AmpX13);
    AmpX14 = num2cell(AmpX14);
    AmpZ0PLag11 = num2cell(AmpZ0PLag11);
    AmpZ0PLag12 = num2cell(AmpZ0PLag12);
    AmpZ0PLag13 = num2cell(AmpZ0PLag13);
    AmpZ0PLag14 = num2cell(AmpZ0PLag14);
    AmpZ0PLag21 = num2cell(AmpZ0PLag21);
    AmpZ0PLag22 = num2cell(AmpZ0PLag22);
    AmpZ0PLag23 = num2cell(AmpZ0PLag23);
    AmpZ0PLag24 = num2cell(AmpZ0PLag24);
    Checksum = num2cell(Checksum);
end

sect = struct('Sync', Sync, ...
    'Id', Id, ...
    'Size', Size, ...
    'Distance', Distance, ...
    'DistQuality', DistQuality, ...
    'Lag1', Lag1, ...
    'Lag2', Lag2, ...
    'Noise1', Noise1, ...
    'Noise2', Noise2, ...
    'Noise3', Noise3, ...
    'Noise4', Noise4, ...
    'Correlation1', Correlation1, ...
    'Correlation2', Correlation2, ...
    'Correlation3', Correlation3, ...
    'Correlation4', Correlation4, ...
    'Temperature', Temperature, ...
    'SoundSpeed', SoundSpeed, ...
    'AmpZ01', AmpZ01, ...
    'AmpZ02', AmpZ02, ...
    'AmpZ03', AmpZ03, ...
    'AmpZ04', AmpZ04, ...
    'AmpX11', AmpX11, ...
    'AmpX12', AmpX12, ...
    'AmpX13', AmpX13, ...
    'AmpX14', AmpX14, ...
    'AmpZ0PLag11', AmpZ0PLag11, ...
    'AmpZ0PLag12', AmpZ0PLag12, ...
    'AmpZ0PLag13', AmpZ0PLag13, ...
    'AmpZ0PLag14', AmpZ0PLag14, ...
    'AmpZ0PLag21', AmpZ0PLag21, ...
    'AmpZ0PLag22', AmpZ0PLag22, ...
    'AmpZ0PLag23', AmpZ0PLag23, ...
    'AmpZ0PLag24', AmpZ0PLag24, ...
    'Checksum', Checksum);

end

function sect = readVectrinoVelocity(data, cpuEndianness)
%READVECTRINOVELOCITY Reads a Vectrino Velocity data section (pg 43 of
% system integrator manual).
% Id=0x51, Vectrino velocity data Size Name Offset Description
% SYSTEM INTEGRATOR MANUAL (Dec 2014) pg 58

nRecords = size(data, 1);

Sync     = data(:, 1);
Id       = data(:, 2);

% [exvcccbb] status bits, where
% e = error (0 = no error, 1 = error condition)
% x = not used
% v = velocity scaling (0 = mm/s, 1 = 0.1mm/s)
% ccc = #cells -1
% bb = #beams -1
% is 'e' bit0 or bit7?
Status   = uint8(data(:, 3));

Count    = data(:, 4);

block1   = data(:, 5:12); % int16

block2   = data(:, 13:20); % uint8

Checksum = data(:, 21:22); % uint16

block    = bytecast(reshape(block1', [], 1), 'L', 'int16', cpuEndianness);
Vel1     = block(1:4:end);
Vel2     = block(2:4:end);
Vel3     = block(3:4:end);
Vel4     = block(4:4:end);

block    = bytecast(reshape(block2', [], 1), 'L', 'uint8', cpuEndianness);
Amp1     = block(1:8:end);
Amp2     = block(2:8:end);
Amp3     = block(3:8:end);
Amp4     = block(4:8:end);
Corr1    = block(5:8:end);
Corr2    = block(6:8:end);
Corr3    = block(7:8:end);
Corr4    = block(8:8:end);

Checksum = bytecast(reshape(Checksum', [], 1), 'L', 'uint16', cpuEndianness);

if nRecords > 1
    Sync = num2cell(Sync);
    Id = num2cell(Id);
    Status = num2cell(Status);
    Count = num2cell(Count);
    Vel1 = num2cell(Vel1);
    Vel2 = num2cell(Vel2);
    Vel3 = num2cell(Vel3);
    Vel4 = num2cell(Vel4);
    Amp1 = num2cell(Amp1);
    Amp2 = num2cell(Amp2);
    Amp3 = num2cell(Amp3);
    Amp4 = num2cell(Amp4);
    Corr1 = num2cell(Corr1);
    Corr2 = num2cell(Corr2);
    Corr3 = num2cell(Corr3);
    Corr4 = num2cell(Corr4);
    Checksum = num2cell(Checksum);
end

sect = struct('Sync', Sync, ...
    'Id', Id, ...
    'Status', Status, ...
    'Count', Count, ...
    'Vel1', Vel1, ...
    'Vel2', Vel2, ...
    'Vel3', Vel3, ...
    'Vel4', Vel4, ...
    'Amp1', Amp1, ...
    'Amp2', Amp2, ...
    'Amp3', Amp3, ...
    'Amp4', Amp4, ...
    'Corr1', Corr1, ...
    'Corr2', Corr2, ...
    'Corr3', Corr3, ...
    'Corr4', Corr4, ...
    'Checksum', Checksum);

end

function sect = readVectrinoDistance(data, cpuEndianness)
%READVECTRINODISTANCE Reads a Vectrino distance data section.
% Id=0x02, Vectrino distance data
% SYSTEM INTEGRATOR MANUAL (Dec 2014) pg 58-59

nRecords = size(data, 1);

Sync        = data(:, 1);
Id          = data(:, 2);
Size        = data(:, 3:4); % uint16
Temperature = bytecast(reshape(data(:, 5:6)', [], 1), 'L', 'int16', cpuEndianness); % int16
block1      = data(:, 7:16); % uint16
blocks      = bytecast(reshape([Size block1]', [], 1), 'L', 'uint16', cpuEndianness);
Size        = blocks(1:6:end);
SoundSpeed  = blocks(2:6:end);
Distance    = blocks(3:6:end);
DistQuality = blocks(4:6:end);
% bytes 12-13 are spare
Checksum    = blocks(6:6:end);

if nRecords > 1
    Sync = num2cell(Sync);
    Id = num2cell(Id);
    Size = num2cell(Size);
    Temperature = num2cell(Temperature);
    SoundSpeed = num2cell(SoundSpeed);
    Distance = num2cell(Distance);
    DistQuality = num2cell(DistQuality);
    Checksum = num2cell(Checksum);
end

sect = struct('Sync', Sync, ...
    'Id', Id, ...
    'Size', Size, ...
    'Temperature', Temperature, ...
    'SoundSpeed', SoundSpeed, ...
    'Distance', Distance, ...
    'DistQuality', DistQuality, ...
    'Checksum', Checksum);

end

function [sect, len] = readGeneric(data, idx, cpuEndianness)
%READGENERIC Skip past an unknown sector type

Id          = data(idx+1);
Size   = bytecast(data(idx+2:idx+3), 'L', 'uint16', cpuEndianness);
len              = Size * 2;

sect = [];

disp(['Skipping sector type ' num2str(Id) ' at ' num2str(idx) ' size ' num2str(Size)]);

end

function sect = readAwacAST(data, cpuEndianness)
%READAWACAST
% Awac Cleaned Up AST Time Series
% Id=0x65 SYSTEM INTEGRATOR MANUAL (Dec 2014) pg 54-55

nRecords = size(data, 1);

Sync   = data(:, 1);
Id     = data(:, 2);
Size   = bytecast(reshape(data(:, 3:4)', [], 1), 'L', 'uint16', cpuEndianness);
Time   = readClockData(data(:, 5:10));
Samples= bytecast(reshape(data(:, 11:12)', [], 1), 'L', 'uint16', cpuEndianness);
% 13 is Spare

nSamples = Samples(1); % hopefully this doesn't change!

astOff = 25;
% description in System Integrator manual unclear, but this calculation of
% csOff works to produce correct checksum comparison
csOff   = astOff + nSamples*2;
ast = bytecast(reshape(data(:, astOff:csOff-1)', [], 1), 'L', 'uint16', cpuEndianness); % mm
<<<<<<< HEAD

ast = reshape(ast, [], nRecords);

Checksum  = bytecast(reshape(data(:, csOff:csOff+1)', [], 1), 'L', 'uint16', cpuEndianness);

if nRecords > 1
    Sync = num2cell(Sync);
    Id = num2cell(Id);
    Size = num2cell(Size);
    Time = num2cell(Time);
    Samples = num2cell(Samples);
    ast = mat2cell(ast, nSamples, ones(1, nRecords))';
    Checksum = num2cell(Checksum);
end

=======

ast = reshape(ast, [], nRecords);

Checksum  = bytecast(reshape(data(:, csOff:csOff+1)', [], 1), 'L', 'uint16', cpuEndianness);

if nRecords > 1
    Sync = num2cell(Sync);
    Id = num2cell(Id);
    Size = num2cell(Size);
    Time = num2cell(Time);
    Samples = num2cell(Samples);
    ast = mat2cell(ast, nSamples, ones(1, nRecords))';
    Checksum = num2cell(Checksum);
end

>>>>>>> c54f2d85
sect = struct('Sync', Sync, ...
    'Id', Id, ...
    'Size', Size, ...
    'Time', Time, ...
    'Samples', Samples, ...
    'ast', ast, ...
    'Checksum', Checksum);

end

function sect = readAwacProcessedVelocity(data, cpuEndianness)
% Awac Processed Velocity Profile Data
% Id=0x6A SYSTEM INTEGRATOR MANUAL (Dec 2014) pg 55-56

nRecords = size(data, 1);

Sync    = data(:, 1);
Id      = data(:, 2);
Size    = bytecast(reshape(data(:, 3:4)', [], 1), 'L', 'uint16', cpuEndianness);
 
Time    = readClockData(data(:, 5:10));
milliSeconds = bytecast(reshape(data(:, 11:12)', [], 1), 'L', 'uint16', cpuEndianness);
Time    = Time + (milliSeconds/1000/60/60/24);

Beams   = bytecast(data(:, 13), 'L', 'uint8', cpuEndianness);
Cells   = bytecast(data(:, 14), 'L', 'uint8', cpuEndianness);
nCells  = Cells(1); % we assume this doesn't change and the first one is correct!

% velocity
vel1Off = 15;
vel2Off = vel1Off + nCells*2;
vel3Off = vel2Off + nCells*2;

% signal to noise ratio
snr1Off = vel3Off + nCells*2;
snr2Off = snr1Off + nCells*2;
snr3Off = snr2Off + nCells*2;

% standard deviation
std1Off = snr3Off + nCells*2;
std2Off = std1Off + nCells*2;
std3Off = std2Off + nCells*2;

% error code
erc1Off = std3Off + nCells*2;
erc2Off = erc1Off + nCells;
erc3Off = erc2Off + nCells;

spdOff  = erc3Off + nCells;   % speed
dirOff  = spdOff  + nCells*2; % direction
vdtOff  = dirOff  + nCells*2; % vertical distance
percOff = vdtOff  + nCells*2; % profile error code
qcOff   = percOff + nCells;   % qc flag

csOff   = qcOff   + nCells;   % checksum

% fill value included if number of cells is odd unconfirmed but was the only way to make this work
if mod(nCells, 2), csOff = csOff + 1; end

% tilt effect corrected velocity
Vel1 = bytecast(reshape(data(:, vel1Off:vel1Off+nCells*2-1)', [], 1), 'L', 'int16', cpuEndianness); % U comp (East)  % int16
Vel2 = bytecast(reshape(data(:, vel2Off:vel2Off+nCells*2-1)', [], 1), 'L', 'int16', cpuEndianness); % V comp (North) % int16
Vel3 = bytecast(reshape(data(:, vel3Off:vel3Off+nCells*2-1)', [], 1), 'L', 'int16', cpuEndianness); % W comp (up)    % int16

Snr1 = bytecast(reshape(data(:, snr1Off:snr1Off+nCells*2-1)', [], 1), 'L', 'uint16', cpuEndianness);
Snr2 = bytecast(reshape(data(:, snr2Off:snr2Off+nCells*2-1)', [], 1), 'L', 'uint16', cpuEndianness);
Snr3 = bytecast(reshape(data(:, snr3Off:snr3Off+nCells*2-1)', [], 1), 'L', 'uint16', cpuEndianness);

Std1 = bytecast(reshape(data(:, std1Off:std1Off+nCells*2-1)', [], 1), 'L', 'uint16', cpuEndianness); % currently not used
Std2 = bytecast(reshape(data(:, std2Off:std2Off+nCells*2-1)', [], 1), 'L', 'uint16', cpuEndianness); % currently not used
Std3 = bytecast(reshape(data(:, std3Off:std3Off+nCells*2-1)', [], 1), 'L', 'uint16', cpuEndianness); % currently not used

Erc1 = bytecast(reshape(data(:, erc1Off:erc1Off+nCells-1)', [], 1),   'L', 'uint8', cpuEndianness); % error codes for each cell in beam 1, values between 0 and 4.
Erc2 = bytecast(reshape(data(:, erc2Off:erc2Off+nCells-1)', [], 1),   'L', 'uint8', cpuEndianness); % error codes for each cell in beam 2, values between 0 and 4.
Erc3 = bytecast(reshape(data(:, erc3Off:erc3Off+nCells-1)', [], 1),   'L', 'uint8', cpuEndianness); % error codes for each cell in beam 3, values between 0 and 4.

speed            = bytecast(reshape(data(:, spdOff:spdOff+nCells*2-1)', [], 1), 'L', 'uint16', cpuEndianness);
direction        = bytecast(reshape(data(:, dirOff:dirOff+nCells*2-1)', [], 1), 'L', 'uint16', cpuEndianness);
verticalDistance = bytecast(reshape(data(:, vdtOff:vdtOff+nCells*2-1)', [], 1), 'L', 'uint16', cpuEndianness);
profileErrorCode = bytecast(reshape(data(:, percOff:percOff+nCells-1)', [], 1), 'L', 'uint8',  cpuEndianness); % error codes for each cell of a velocity profile inferred from the 3 beams. 0=good; otherwise error. See http://www.nortek-as.com/en/knowledge-center/forum/waves/20001875?b_start=0#769595815
qcFlag           = bytecast(reshape(data(:, qcOff:qcOff+nCells-1)',     [], 1), 'L', 'uint8',  cpuEndianness); % QUARTOD QC result. 0=not eval; 1=bad; 2=questionable; 3=good.
Checksum         = bytecast(reshape(data(:, csOff:csOff+1)',            [], 1), 'L', 'uint16', cpuEndianness);

Vel1 = reshape(Vel1, [], nRecords);
Vel2 = reshape(Vel2, [], nRecords);
Vel3 = reshape(Vel3, [], nRecords);

Snr1 = reshape(Snr1, [], nRecords);
Snr2 = reshape(Snr2, [], nRecords);
Snr3 = reshape(Snr3, [], nRecords);

Std1 = reshape(Std1, [], nRecords);
Std2 = reshape(Std2, [], nRecords);
Std3 = reshape(Std3, [], nRecords);

Erc1 = reshape(Erc1, [], nRecords);
Erc2 = reshape(Erc2, [], nRecords);
Erc3 = reshape(Erc3, [], nRecords);

speed               = reshape(speed,            [], nRecords);
direction           = reshape(direction,        [], nRecords);
verticalDistance    = reshape(verticalDistance, [], nRecords);
profileErrorCode    = reshape(profileErrorCode, [], nRecords);
qcFlag              = reshape(qcFlag,           [], nRecords);

% speed(speed == 8936) = NaN; % this needs to be checked with Nortek
% direction(direction == 27108) = NaN;

speed(qcFlag == 1)      = NaN; % this needs to be checked with Nortek
direction(qcFlag == 1)  = NaN;

if nRecords > 1
    Sync = num2cell(Sync);
    Id = num2cell(Id);
    Size = num2cell(Size);
    Time = num2cell(Time);
    Beams = num2cell(Beams);
    Cells = num2cell(Cells);
    Vel1 = mat2cell(Vel1, nCells, ones(1, nRecords))';
    Vel2 = mat2cell(Vel2, nCells, ones(1, nRecords))';
    Vel3 = mat2cell(Vel3, nCells, ones(1, nRecords))';
    Snr1 = mat2cell(Snr1, nCells, ones(1, nRecords))';
    Snr2 = mat2cell(Snr2, nCells, ones(1, nRecords))';
    Snr3 = mat2cell(Snr3, nCells, ones(1, nRecords))';
    Std1 = mat2cell(Std1, nCells, ones(1, nRecords))';
    Std2 = mat2cell(Std2, nCells, ones(1, nRecords))';
    Std3 = mat2cell(Std3, nCells, ones(1, nRecords))';
    Erc1 = mat2cell(Erc1, nCells, ones(1, nRecords))';
    Erc2 = mat2cell(Erc2, nCells, ones(1, nRecords))';
    Erc3 = mat2cell(Erc3, nCells, ones(1, nRecords))';
    speed = mat2cell(speed, nCells, ones(1, nRecords))';
    direction = mat2cell(direction, nCells, ones(1, nRecords))';
    verticalDistance = mat2cell(verticalDistance, nCells, ones(1, nRecords))';
    profileErrorCode = mat2cell(profileErrorCode, nCells, ones(1, nRecords))';
    qcFlag = mat2cell(qcFlag, nCells, ones(1, nRecords))';
    Checksum = num2cell(Checksum);
end

sect = struct('Sync', Sync, ...
    'Id', Id, ...
    'Size', Size, ...
    'Time', Time, ...
    'Beams', Beams, ...
    'Cells', Cells, ...
    'Vel1', Vel1, ...
    'Vel2', Vel2, ...
    'Vel3', Vel3, ...
    'Snr1', Snr1, ...
    'Snr2', Snr2, ...
    'Snr3', Snr3, ...
    'Std1', Std1, ...
    'Std2', Std2, ...
    'Std3', Std3, ...
    'Erc1', Erc1, ...
    'Erc2', Erc2, ...
    'Erc3', Erc3, ...
    'speed', speed, ...
    'direction', direction, ...
    'verticalDistance', verticalDistance, ...
    'profileErrorCode', profileErrorCode, ...
    'qcFlag', qcFlag, ...
    'Checksum', Checksum);

end

function sect = readVectorProbeCheck(data, cpuEndianness)
%READVECTORPROBECHECK Reads an Vector Probe Check section.
% Id=0x07, Vector and Vectrino Probe Check Data
% SYSTEM INTEGRATOR MANUAL (Dec 2014) pg 38
% The structure of the probe check is the same for both Vectrino and Vector. 
% The difference is that a Vector has 3 beams and 300 samples, while the 
% Vectrino has 4 beams and 500 samples

sect = [];

fprintf('%s\n', 'Warning : readVectorProbeCheck not implemented yet.');

end

function sect = readWaveParameterEstimates(data, cpuEndianness)
%READWAVEPARAMETERESTIMATES Reads an AWAC Wave Parameter Estimates section.
% Id=0x60, Wave parameter estimates
% SYSTEM INTEGRATOR MANUAL (Dec 2014) pg 52-53

nRecords = size(data, 1);

Sync   = data(:, 1);
Id     = data(:, 2);
Size   = bytecast(reshape(data(:, 3:4)', [], 1), 'L', 'uint16', cpuEndianness);
Time   = readClockData(data(:,5:10));
% Spectrum basis type
% 0-pressure,
% 1-Velocity,
% 3-AST.
SpectrumType = bytecast(data(:, 11), 'L', 'uint8', cpuEndianness); % spectrum used for calculation
% Processing method
% 1-PUV, [Aquadopp/Vector]
% 2-SUV, [AWAC/AST]
% 3-MLM (Maximum Likelihood Method without Surface Tracking) [AWAC],
% 4-MLMST (Maximum Likelihood Method with Surface Tracking) [AWAC/AST].
ProcMethod = bytecast(data(:, 12), 'L', 'uint8', cpuEndianness); % processing method used in actual calculation
block = bytecast(reshape(data(:, 13:34)', [], 1), 'L', 'uint16', cpuEndianness);
Hm0 =      block(1:11:end); % Spectral significant wave height [mm]
H3 =       block(2:11:end); % AST significant wave height (mean of largest 1/3) [mm]
H10 =      block(3:11:end); % AST wave height(mean of largest 1/10) [mm]
Hmax =     block(4:11:end); % AST max wave height in wave ensemble [mm]
Tm02 =     block(5:11:end); % Mean period spectrum based [0.01 sec]
Tp =       block(6:11:end); % Peak period [0.01 sec]
Tz =       block(7:11:end); % AST mean zero-crossing period [0.01 sec]
DirTp =    block(7:11:end); % Direction at Tp [0.01 deg]
SprTp =    block(9:11:end); % Spreading at Tp [0.01 deg]
DirMean =  block(10:11:end); % Mean wave direction [0.01 deg]
UI =       block(11:11:end); % Unidirectivity index [1/65535]

PressureMean = bytecast(reshape(data(:, 35:38)', [], 1), 'L', 'uint32', cpuEndianness); % Mean pressure during burst [0.001 dbar]
block = bytecast(reshape(data(:, 39:46)', [], 1), 'L', 'uint16', cpuEndianness);
NumNoDet =     block(1:4:end); % Number of AST No detects [#]
NumBadDet =    block(2:4:end); % Number of AST Bad detects [#]
CurSpeedMean = block(3:4:end); % Mean current speed - wave cells [mm/sec]
CurDirMean =   block(4:4:end); % Mean current direction - wave cells [0.01 deg]
block = bytecast(reshape(data(:, 47:58)', [], 1), 'L', 'uint32', cpuEndianness);
Error =        block(1:3:end); % Error Code for bad data
ASTdistMean =  block(2:3:end); % Mean AST distance during burst [mm]
ICEdistMean =  block(3:3:end); % Mean ICE distance during burst [mm]
block = bytecast(reshape(data(:, 59:68)', [], 1), 'L', 'uint16', cpuEndianness);
freqDirAmbLimit =  block(1:5:end); % Low frequency in [0.001 Hz]
T3 =               block(2:5:end); % AST significant wave period (sec)
T10 =              block(3:5:end); % AST 1/10 wave period (sec)
Tmax =             block(4:5:end); % AST max period in wave ensemble (sec)
Hmean =            block(5:5:end); % Mean wave height (mm)
% bytes 69:78 are spare
Checksum = bytecast(reshape(data(:, 79:80)', [], 1), 'L', 'uint16', cpuEndianness);

if nRecords > 1
    Sync = num2cell(Sync);
    Id = num2cell(Id);
    Size = num2cell(Size);
    Time = num2cell(Time);
    SpectrumType = num2cell(SpectrumType);
    ProcMethod = num2cell(ProcMethod);
    Hm0 = num2cell(Hm0);
    H3 = num2cell(H3);
    H10 = num2cell(H10);
    Hmax = num2cell(Hmax);
    Tm02 = num2cell(Tm02);
    Tp = num2cell(Tp);
    Tz = num2cell(Tz);
    DirTp = num2cell(DirTp);
    SprTp = num2cell(SprTp);
    DirMean = num2cell(DirMean);
    UI = num2cell(UI);
    PressureMean = num2cell(PressureMean);
    NumNoDet = num2cell(NumNoDet);
    NumBadDet = num2cell(NumBadDet);
    CurSpeedMean = num2cell(CurSpeedMean);
    CurDirMean = num2cell(CurDirMean);
    Error = num2cell(Error);
    ASTdistMean = num2cell(ASTdistMean);
    ICEdistMean = num2cell(ICEdistMean);
    freqDirAmbLimit = num2cell(freqDirAmbLimit);
    T3 = num2cell(T3);
    T10 = num2cell(T10);
    Tmax = num2cell(Tmax);
    Hmean = num2cell(Hmean);
    Checksum = num2cell(Checksum);
end

sect = struct('Sync', Sync, ...
    'Id', Id, ...
    'Size', Size, ...
    'Time', Time, ...
    'SpectrumType', SpectrumType, ...
    'ProcMethod', ProcMethod, ...
    'Hm0', Hm0, ...
    'H3', H3, ...
    'H10', H10, ...
    'Hmax', Hmax, ...
    'Tm02', Tm02, ...
    'Tp', Tp, ...
    'Tz', Tz, ...
    'DirTp', DirTp, ...
    'SprTp', SprTp, ...
    'DirMean', DirMean, ...
    'UI', UI, ...
    'PressureMean', PressureMean, ...
    'NumNoDet', NumNoDet, ...
    'NumBadDet', NumBadDet, ...
    'CurSpeedMean', CurSpeedMean, ...
    'CurDirMean', CurDirMean, ...
    'Error', Error, ...
    'ASTdistMean', ASTdistMean, ...
    'ICEdistMean', ICEdistMean, ...
    'freqDirAmbLimit', freqDirAmbLimit, ...
    'T3', T3, ...
    'T10', T10, ...
    'Tmax', Tmax, ...
    'Hmean', Hmean, ...
    'Checksum', Checksum);

end

function sect = readWaveBandEstimates(data, cpuEndianness)
%READWAVEBANDESTIMATES Reads an AWAC Wave Band Estimates section.
% Id=0x61, Wave band estimates
% SYSTEM INTEGRATOR MANUAL (Dec 2014) pg 53

nRecords = size(data, 1);

Sync   = data(:, 1);
Id     = data(:, 2);
Size   = bytecast(reshape(data(:, 3:4)', [], 1), 'L', 'uint16', cpuEndianness);
Time   = readClockData(data(:, 5:10));

% Spectrum basis type
% 0-pressure,
% 1-Velocity,
% 3-AST.
SpectrumType = data(:, 11); % spectrum used for calculation

% Processing method
% 1-PUV, [Aquadopp/Vector]
% 2-SUV, [AWAC/AST]
% 3-MLM (Maximum Likelihood Method without Surface Tracking) [AWAC],
% 4-MLMST (Maximum Likelihood Method with Surface Tracking) [AWAC/AST].
ProcMethod     = data(:, 12); % processing method used in actual calculation

block          = bytecast(reshape(data(:, 13:28)', [], 1), 'L', 'uint16', cpuEndianness);
LowFrequency   = block(1:8:end); % low frequency in [0.001 Hz]
HighFrequency  = block(2:8:end); % high frequency in [0.001 Hz]
Hm0            = block(3:8:end); % Spectral significant wave height [mm]
Tm02           = block(4:8:end); % Mean period spectrum based [0.01 sec]
Tp             = block(5:8:end); % Peak period [0.01 sec]
DirTp          = block(6:8:end); % Direction at Tp [0.01 deg]
DirMean        = block(7:8:end); % Mean wave direction [0.01 deg]
SprTp          = block(8:8:end); % Spreading at Tp [0.01 deg]

Error    = bytecast(reshape(data(:, 29:32)', [], 1), 'L', 'uint32', cpuEndianness); % Error Code for bad data
% 33:46 Spares
Checksum = bytecast(reshape(data(:, 47:48)', [], 1), 'L', 'uint16', cpuEndianness);

if nRecords > 1
    Sync = num2cell(Sync);
    Id = num2cell(Id);
    Size = num2cell(Size);
    Time = num2cell(Time);
    SpectrumType = num2cell(SpectrumType);
    ProcMethod = num2cell(ProcMethod);
    LowFrequency = num2cell(LowFrequency);
    HighFrequency = num2cell(HighFrequency);
    Hm0 = num2cell(Hm0);
    Tm02 = num2cell(Tm02);
    Tp = num2cell(Tp);
    DirTp = num2cell(DirTp);
    DirMean = num2cell(DirMean);
    SprTp = num2cell(SprTp);
    Error = num2cell(Error);
    Checksum = num2cell(Checksum);
end

sect = struct('Sync', Sync, ...
    'Id', Id, ...
    'Size', Size, ...
    'Time', Time, ...
    'SpectrumType', SpectrumType, ...
    'ProcMethod', ProcMethod, ...
    'LowFrequency', LowFrequency, ...
    'HighFrequency', HighFrequency, ...
    'Hm0', Hm0, ...
    'Tm02', Tm02, ...
    'Tp', Tp, ...
    'DirTp', DirTp, ...
    'DirMean', DirMean, ...
    'SprTp', SprTp, ...
    'Error', Error, ...
    'Checksum', Checksum);

end

function sect = readWaveEnergySpectrum(data, cpuEndianness)
%READWAVEENERGYSPECTRUM Reads an AWAC Wave Energy Spectrum section.
% Id=0x62, Wave energy spectrum
% SYSTEM INTEGRATOR MANUAL (Dec 2014) pg 53-54

nRecords = size(data, 1);

Sync   = data(:, 1);
Id     = data(:, 2);
Size   = bytecast(reshape(data(:, 3:4)', [], 1), 'L', 'uint16', cpuEndianness);
Time   = readClockData(data(: ,5:10));

% Spectrum basis type
% 0-pressure,
% 1-Velocity,
% 3-AST.
SpectrumType  = data(:, 11); % spectrum used for calculation
% 12 is Spare

block         = bytecast(reshape(data(:, 13:20)', [], 1), 'L', 'uint16', cpuEndianness);
NumSpectrum   = block(1:4:end); % number of spectral bins 
LowFrequency  = block(2:4:end); % low frequency in [0.001 Hz]
HighFrequency = block(3:4:end); % high frequency in [0.001 Hz]
StepFrequency = block(4:4:end); % frequency step in [0.001 Hz]
% 21:38 are Spares

% AST energy spectrum multiplier [cm^2/Hz]
EnergyMultiplier = bytecast(reshape(data(:, 39:42)', [], 1), 'L', 'uint32', cpuEndianness);

nSpectrum = NumSpectrum(1); % hopefully this doesn't change!
eOff = 43;
csOff = eOff + nSpectrum*2;
% AST Spectra [0 - 1/65535] 
Energy = bytecast(reshape(data(:, eOff:csOff-1)', [], 1), 'L', 'uint16', cpuEndianness);

Energy = reshape(Energy, [], nRecords);

Checksum = bytecast(reshape(data(:, csOff:csOff+1)', [], 1), 'L', 'uint16', cpuEndianness);

if nRecords > 1
    Sync = num2cell(Sync);
    Id = num2cell(Id);
    Size = num2cell(Size);
    Time = num2cell(Time);
    SpectrumType = num2cell(SpectrumType);
    NumSpectrum = num2cell(NumSpectrum);
    LowFrequency = num2cell(LowFrequency);
    HighFrequency = num2cell(HighFrequency);
    StepFrequency = num2cell(StepFrequency);
    EnergyMultiplier = num2cell(EnergyMultiplier);
    Energy = mat2cell(Energy, nSpectrum, ones(1, nRecords))';
    Checksum = num2cell(Checksum);
end

sect = struct('Sync', Sync, ...
    'Id', Id, ...
    'Size', Size, ...
    'Time', Time, ...
    'SpectrumType', SpectrumType, ...
    'NumSpectrum', NumSpectrum, ...
    'LowFrequency', LowFrequency, ...
    'HighFrequency', HighFrequency, ...
    'StepFrequency', StepFrequency, ...
    'EnergyMultiplier', EnergyMultiplier, ...
    'Energy', Energy, ...
    'Checksum', Checksum);

end

function sect = readWaveFourierCoefficentSpectrum(data, cpuEndianness)
%READWAVEFOURIERCOEFFICIENTSSPECTRUM Reads an AWAC Wave Fourier Coefficient Spectrum section.
% Id=0x63, Wave fourier coefficient spectrum
% SYSTEM INTEGRATOR MANUAL (Dec 2014) pg 54

nRecords = size(data, 1);

Sync   = data(:, 1);
Id     = data(:, 2);
Size   = bytecast(reshape(data(:, 3:4)', [], 1), 'L', 'uint16', cpuEndianness);
Time   = readClockData(data(: ,5:10));

% 11 is cSpare

% Processing method
% 1-PUV, [Aquadopp/Vector]
% 2-SUV, [AWAC/AST]
% 3-MLM (Maximum Likelihood Method without Surface Tracking) [AWAC],
% 4-MLMST (Maximum Likelihood Method with Surface Tracking) [AWAC/AST].
ProcMethod    = data(:, 12); % processing method used in actual calculation

block         = bytecast(reshape(data(:, 13:20)', [], 1), 'L', 'uint16', cpuEndianness);
NumSpectrum   = block(1:4:end); % number of spectral bins 
LowFrequency  = block(2:4:end); % low frequency in [0.001 Hz]
HighFrequency = block(3:4:end); % high frequency in [0.001 Hz]
StepFrequency = block(4:4:end); % frequency step in [0.001 Hz]
% 21:30 are 5 x uint16 spares

nSpectrum = NumSpectrum(1); % hopefully this doesn't change!
a1Off = 31;
b1Off = a1Off + nSpectrum*2;
a2Off = b1Off + nSpectrum*2;
b2Off = a2Off + nSpectrum*2;
csOff = b2Off + nSpectrum*2;

% fourier coefficients n [+/- 1/32767]
A1 = bytecast(reshape(data(:, a1Off:b1Off-1)', [], 1), 'L', 'int16', cpuEndianness);
B1 = bytecast(reshape(data(:, b1Off:a2Off-1)', [], 1), 'L', 'int16', cpuEndianness);
A2 = bytecast(reshape(data(:, a2Off:b2Off-1)', [], 1), 'L', 'int16', cpuEndianness);
B2 = bytecast(reshape(data(:, b2Off:csOff-1)', [], 1), 'L', 'int16', cpuEndianness);

A1 = reshape(A1, [], nRecords);
B1 = reshape(B1, [], nRecords);
A2 = reshape(A2, [], nRecords);
B2 = reshape(B2, [], nRecords);

Checksum = bytecast(reshape(data(:, csOff:csOff+1)', [], 1), 'L', 'uint16', cpuEndianness);

if nRecords > 1
    Sync = num2cell(Sync);
    Id = num2cell(Id);
    Size = num2cell(Size);
    Time = num2cell(Time);
    ProcMethod = num2cell(ProcMethod);
    NumSpectrum = num2cell(NumSpectrum);
    LowFrequency = num2cell(LowFrequency);
    HighFrequency = num2cell(HighFrequency);
    StepFrequency = num2cell(StepFrequency);
    A1 = mat2cell(A1, nSpectrum, ones(1, nRecords))';
    B1 = mat2cell(B1, nSpectrum, ones(1, nRecords))';
    A2 = mat2cell(A2, nSpectrum, ones(1, nRecords))';
    B2 = mat2cell(B2, nSpectrum, ones(1, nRecords))';
    Checksum = num2cell(Checksum);
end

sect = struct('Sync', Sync, ...
    'Id', Id, ...
    'Size', Size, ...
    'Time', Time, ...
    'ProcMethod', ProcMethod, ...
    'NumSpectrum', NumSpectrum, ...
    'LowFrequency', LowFrequency, ...
    'HighFrequency', HighFrequency, ...
    'StepFrequency', StepFrequency, ...
    'A1', A1, ...
    'B1', B1, ...
    'A2', A2, ...
    'B2', B2, ...
    'Checksum', Checksum);

end

function cs = genChecksum(data)
%GENCHECKSUM Generates a checksum over the given data range. See page 52 of
%the System integrator manual.
%
nRecords = size(data, 1);

% start checksum value is 0xb58c (== 46476)
cs = 46476 * ones(nRecords, 1);

% the checksum routine relies upon uint16 overflow, but matlab's
% 'saturation' of out-of-bounds values makes this impossible.
% so i'm doing normal addition, then modding the result by 65536,
% which will give the same result
data = double(data);

dataO = data(:, 1:2:end-1);
dataE = data(:, 2:2:end);

cs = cs + sum(dataO, 2) + sum(dataE, 2)*256;

cs = mod(cs, 65536 * ones(nRecords, 1));

end<|MERGE_RESOLUTION|>--- conflicted
+++ resolved
@@ -114,7 +114,6 @@
 
 noSizeIds  = [16; 54; 81]; % a few sectors do not include their size in their data
 noSizeSize = [24; 24; 22]; % yet for these sectors the size is known
-<<<<<<< HEAD
 
 % we look for any start of record structure
 % Sync = 165 % hex a5
@@ -190,69 +189,28 @@
     isPairInconsistent = [false; ~isSizeConsistent(1:end-1) & ~isSizeConsistent(2:end)];
     
     isPairInconsistent = [xor(isPairInconsistent(1:end-1), isPairInconsistent(2:end)); false] & isPairInconsistent;
-=======
-
-% we look for any start of record structure
-% Sync = 165 % hex a5
-iSync = data == 165;
-
-% we check that the id following any Sync is known
-% otherwise we get rid of those false Syncs
-iId = ismember(data, knownIds);
-iSync = [iSync(1:end-1) & iId(2:end); false];
-
-% we check that the size read in data record (when exist) is consistent 
-% with the expected one (when known) otherwise we get rid of those false Syncs.
-iIds = [false; iSync(1:end-1)];
-ids = data(iIds);
-uniqIds = unique(sort(ids));
-
-iSizes = [false; false; iSync(1:end-2)] | [false; false; false; iSync(1:end-3)];
-sizesFromData = bytecast(data(iSizes), 'L', 'uint16', cpuEndianness)*2; % 1 word = 2 bytes
-
-% when size info not available from sector we replace it with its expected value
-for i=1:length(noSizeIds), sizesFromData(ids == noSizeIds(i)) = noSizeSize(i); end
-
-sizesExpected = NaN(size(ids)); % when size is not known, set to NaN
-for i = 1:length(uniqIds)
-    sectorType = uniqIds(i);
-    sizesExpected(ids == sectorType) = knownSizes(sectorType == knownIds);
->>>>>>> c54f2d85
-end
-iUnkownSize = isnan(sizesExpected);
-sizesExpected(iUnkownSize) = sizesFromData(iUnkownSize);
-
-iSizeConsistent = sizesFromData == sizesExpected;
-iSync(iSync) = iSizeConsistent;
-clear sizesExpected;
-
-% we check that the size read in data record (when exist) is consistent 
-% with the one found between 2 Sync
-iIds = [false; iSync(1:end-1)];
-ids = data(iIds);
-uniqIds = unique(sort(ids));
-
-iSizes = [false; false; iSync(1:end-2)] | [false; false; false; iSync(1:end-3)];
-sizesFromData = bytecast(data(iSizes), 'L', 'uint16', cpuEndianness)*2; % 1 word = 2 bytes
-
-% when size info not available from sector we replace it with its expected value
-for i=1:length(noSizeIds), sizesFromData(ids == noSizeIds(i)) = noSizeSize(i); end
-
-<<<<<<< HEAD
-% sometimes, inconsistencies are due to the file simply being corrupted
-% in this case we just remove the faulty Sync (also handles the case when 
-% the last section has been truncated so that we don't try to read it at all)
-iSync(iSync) = isSizeConsistent;
-
-iIds = [false; iSync(1:end-1)];
-ids = data(iIds);
-uniqIds = unique(sort(ids));
-
-iSizes = [false; false; iSync(1:end-2)] | [false; false; false; iSync(1:end-3)];
-sizesFromData = bytecast(data(iSizes), 'L', 'uint16', cpuEndianness)*2; % 1 word = 2 bytes
-
-% when size info not available from sector we replace it with its expected value
-for i=1:length(noSizeIds), sizesFromData(ids == noSizeIds(i)) = noSizeSize(i); end
+end
+
+% now we need to deal with any fault sync detection left alone
+if any(~isSizeConsistent)
+    iSync(iSync) = [true; isSizeConsistent(1:end-1)];
+    
+    % we also handle the case when the last section has been truncated so 
+    % that we don't try to read it at all
+    if ~isSizeConsistent(end)
+        iSync(iSync) = [true(sum(iSync)-1, 1); false];
+    end
+    
+    iIds = [false; iSync(1:end-1)];
+    ids = data(iIds);
+    uniqIds = unique(sort(ids));
+    
+    iSizes = [false; false; iSync(1:end-2)] | [false; false; false; iSync(1:end-3)];
+    sizesFromData = bytecast(data(iSizes), 'L', 'uint16', cpuEndianness)*2; % 1 word = 2 bytes
+    
+    % when size info not available from sector we replace it with its expected value
+    for i=1:length(noSizeIds), sizesFromData(ids == noSizeIds(i)) = noSizeSize(i); end
+end
 clear iIds iSizes sizesFromSync;
 
 % now we can read data sectors by type
@@ -320,126 +278,6 @@
         case 128, sect = readAquadoppDiagnostics          (dataSection, cpuEndianness); % 0x80
     end
 
-=======
-sizesFromSync = diff(find([iSync; true]));
-isSizeConsistent = sizesFromData == sizesFromSync;
-
-% most of the time inconsistencies are due to false Sync detection,
-% a false Sync will divide a section in multiple pairs
-isPairInconsistent = [false; (~isSizeConsistent(1:end-1) & ~isSizeConsistent(2:end))];
-
-% when several inconsistent pairs in a row (next to each other), we only 
-% want to remove one at a time (the last one)
-isPairInconsistent = [xor(isPairInconsistent(1:end-1), isPairInconsistent(2:end)); false] & isPairInconsistent;
-
-while any(isPairInconsistent)
-    iSync(iSync) = ~isPairInconsistent;
-    
-    iIds = [false; iSync(1:end-1)];
-    ids = data(iIds);
-    uniqIds = unique(sort(ids));
-   
-    iSizes = [false; false; iSync(1:end-2)] | [false; false; false; iSync(1:end-3)];
-    sizesFromData = bytecast(data(iSizes), 'L', 'uint16', cpuEndianness)*2; % 1 word = 2 bytes
-    
-    % when size info not available from sector we replace it with its expected value
-    for i=1:length(noSizeIds), sizesFromData(ids == noSizeIds(i)) = noSizeSize(i); end
-
-    sizesFromSync = diff(find([iSync; true]));
-    isSizeConsistent = sizesFromData == sizesFromSync;
-    isPairInconsistent = [false; ~isSizeConsistent(1:end-1) & ~isSizeConsistent(2:end)];
-    
-    isPairInconsistent = [xor(isPairInconsistent(1:end-1), isPairInconsistent(2:end)); false] & isPairInconsistent;
-end
-
-% now we need to deal with any fault sync detection left alone
-if any(~isSizeConsistent)
-    iSync(iSync) = [true; isSizeConsistent(1:end-1)];
-    
-    % we also handle the case when the last section has been truncated so 
-    % that we don't try to read it at all
-    if ~isSizeConsistent(end)
-        iSync(iSync) = [true(sum(iSync)-1, 1); false];
-    end
-    
-    iIds = [false; iSync(1:end-1)];
-    ids = data(iIds);
-    uniqIds = unique(sort(ids));
-    
-    iSizes = [false; false; iSync(1:end-2)] | [false; false; false; iSync(1:end-3)];
-    sizesFromData = bytecast(data(iSizes), 'L', 'uint16', cpuEndianness)*2; % 1 word = 2 bytes
-    
-    % when size info not available from sector we replace it with its expected value
-    for i=1:length(noSizeIds), sizesFromData(ids == noSizeIds(i)) = noSizeSize(i); end
-end
-clear iIds iSizes sizesFromSync;
-
-% now we can read data sectors by type
-for i = 1:length(uniqIds)
-    sectorType = uniqIds(i);
-    
-    iId = ids == sectorType;
-    
-    sizeSections = sizesFromData(iId);
-    
-    sizeSections = unique(sizeSections);
-    
-    if length(sizeSections) > 1
-        fprintf('%s\n', ['Warning : ' filename ' contains data sector type of varying size!']);
-        fprintf('%s\n', ['Cannot read this sector type : hex ' dec2hex(sectorType) ' == ' num2str(sectorType) ', with vectorised code.']);
-        continue;
-    end
-    
-    iSyncThisId = iSync;
-    iSyncThisId(iSyncThisId) = iId;
-    
-    indexSyncStart = find(iSyncThisId);
-    indexSyncEnd   = indexSyncStart + sizeSections - 1;
-    for j=1:length(indexSyncStart)
-        iSyncThisId(indexSyncStart(j):indexSyncEnd(j)) = true;
-    end
-    clear indexSyncStart indexSyncEnd indexSync;
-    
-    dataSection = data(iSyncThisId);
-    clear iSyncThisId;
-    dataSection = reshape(dataSection, sizeSections, length(dataSection)/sizeSections)';
-    
-    % read the section in
-    switch sectorType
-        case 0,   sect = readUserConfiguration            (dataSection, cpuEndianness); % 0x00
-        case 1,   sect = readAquadoppVelocity             (dataSection, cpuEndianness); % 0x01
-        case 2,   sect = readVectrinoDistance             (dataSection, cpuEndianness); % 0x02
-        case 4,   sect = readHeadConfiguration            (dataSection, cpuEndianness); % 0x04
-        case 5,   sect = readHardwareConfiguration        (dataSection, cpuEndianness); % 0x05
-        case 6,   sect = readAquadoppDiagHeader           (dataSection, cpuEndianness); % 0x06
-        case 7,   sect = readVectorProbeCheck             (dataSection, cpuEndianness); % 0x07
-        case 16,  sect = readVectorVelocity               (dataSection, cpuEndianness); % 0x10
-        case 17,  sect = readVectorSystem                 (dataSection, cpuEndianness); % 0x11
-        case 18,  sect = readVectorVelocityHeader         (dataSection, cpuEndianness); % 0x12
-        case 32,  sect = readAwacVelocityProfile          (dataSection, cpuEndianness); % 0x20
-        case 33,  sect = readAquadoppProfilerVelocity     (dataSection, cpuEndianness); % 0x21, 3-beam aquadopp
-        %    case 34,  sect = readAquadoppProfilerVelocity     (dataSection, cpuEndianness); % 0x22, 2-beam aquadopp
-        %    case 35,  sect = readAquadoppProfilerVelocity     (dataSection, cpuEndianness); % 0x23, 1-beam aquadopp
-        case 36,  sect = readContinental                  (dataSection, cpuEndianness); % 0x24, 3-beam continental
-        %    case 37,  sect = readContinental                  (dataSection, cpuEndianness); % 0x25, 2-beam continental
-        %    case 38,  sect = readContinental                  (dataSection, cpuEndianness); % 0x26, 1-beam continental
-        case 42,  sect = readHRAquadoppProfile            (dataSection, cpuEndianness); % 0x2A
-        case 48,  sect = readAwacWaveData                 (dataSection, cpuEndianness); % 0x30
-        case 49,  sect = readAwacWaveHeader               (dataSection, cpuEndianness); % 0x31
-        case 54,  sect = readAwacWaveDataSUV              (dataSection, cpuEndianness); % 0x36
-        case 66,  sect = readAwacStageData                (dataSection, cpuEndianness); % 0x42
-        case 80,  sect = readVectrinoVelocityHeader       (dataSection, cpuEndianness); % 0x50
-        case 81,  sect = readVectrinoVelocity             (dataSection, cpuEndianness); % 0x51
-        case 96,  sect = readWaveParameterEstimates       (dataSection, cpuEndianness); % 0x60
-        case 97,  sect = readWaveBandEstimates            (dataSection, cpuEndianness); % 0x61
-        case 98,  sect = readWaveEnergySpectrum           (dataSection, cpuEndianness); % 0x62
-        case 99,  sect = readWaveFourierCoefficentSpectrum(dataSection, cpuEndianness); % 0x63
-        case 101, sect = readAwacAST                      (dataSection, cpuEndianness); % 0x65
-        case 106, sect = readAwacProcessedVelocity        (dataSection, cpuEndianness); % 0x6A
-        case 128, sect = readAquadoppDiagnostics          (dataSection, cpuEndianness); % 0x80
-    end
-
->>>>>>> c54f2d85
     if isempty(sect), continue; end
     
     % generate and compare checksum - all section
@@ -448,15 +286,10 @@
     clear dataSection;
     iBadChecksum = cs ~= vertcat(sect(:).Checksum);
     if any(iBadChecksum)
-<<<<<<< HEAD
-        % we don't want a keep a section with erroneous data in it
-        sect(iBadChecksum) = [];
-=======
         % we don't want to keep a record with erroneous data in it
         sect(iBadChecksum) = [];
         
         if isempty(sect), continue; end
->>>>>>> c54f2d85
     end
     clear cs iBadChecksum;
     
@@ -565,7 +398,6 @@
     end
 elseif any(strfind(SerialNo, 'WPR'))
     instrumentType = 'AWAC';
-<<<<<<< HEAD
 end
 
 if nRecords > 1
@@ -590,32 +422,6 @@
 
 end
 
-=======
-end
-
-if nRecords > 1
-    nChar = length(instrumentType);
-    instrumentType = repmat(instrumentType, nRecords, 1);
-    instrumentType = mat2cell(instrumentType, ones(1, nRecords), nChar);
-end
-
-sect = struct('Sync', Sync, ...
-    'Id', Id, ...
-    'Size', Size, ...
-    'SerialNo', SerialNo, ...
-    'FWversion', FWversion, ...
-    'Checksum', Checksum, ...
-    'Config', Config, ...
-    'Frequency', Frequency, ...
-    'PICversion', PICversion, ...
-    'HWrevision', HWrevision, ...
-    'RecSize', RecSize, ...
-    'Status', Status, ...
-    'instrumentType', instrumentType);
-
-end
-
->>>>>>> c54f2d85
 function sect = readHeadConfiguration(data, cpuEndianness)
 %READHEADCONFIGURATION Reads a head configuration section.
 % Id=0x04, Head Configuration
@@ -639,7 +445,6 @@
 
 System7 = bytecast(reshape(data(:, 49:64)', [], 1), 'L', 'int16', cpuEndianness);
 System7 = permute(reshape(System7, 4, 2, nRecords), [2 1 3]); % transpose a 3d matrix with permute
-<<<<<<< HEAD
 
 System8 = bytecast(reshape(data(:, 67:84)', [], 1), 'L', 'int16', cpuEndianness);
 System8 = permute(reshape(System8, 3, 3, nRecords), [2 1 3]); % transpose a 3d matrix with permute
@@ -665,33 +470,6 @@
 System15 = bytecast(reshape(data(:, 151:182)', [], 1), 'L', 'int16', cpuEndianness);
 System15 = permute(reshape(System15, 4, 4, nRecords), [2 1 3]); % transpose a 3d matrix with permute
 
-=======
-
-System8 = bytecast(reshape(data(:, 67:84)', [], 1), 'L', 'int16', cpuEndianness);
-System8 = permute(reshape(System8, 3, 3, nRecords), [2 1 3]); % transpose a 3d matrix with permute
-
-System9 = bytecast(reshape(data(:, 85:102)', [], 1), 'L', 'int16', cpuEndianness);
-System9 = permute(reshape(System9, 3, 3, nRecords), [2 1 3]); % transpose a 3d matrix with permute
-
-System10 = bytecast(reshape(data(:, 103:110)', [], 1), 'L', 'int16', cpuEndianness);
-System10 = reshape(System10, [], nRecords)';
-
-System11 = bytecast(reshape(data(:, 111:118)', [], 1), 'L', 'int16', cpuEndianness);
-System11 = reshape(System11, [], nRecords)';
-
-PressureSensorCalibration = bytecast(reshape(data(:, 119:126)', [], 1), 'L', 'uint16', cpuEndianness);
-PressureSensorCalibration = reshape(PressureSensorCalibration, [], nRecords)';
-
-System13 = bytecast(reshape(data(:, 127:134)', [], 1), 'L', 'int16', cpuEndianness);
-System13 = reshape(System13, [], nRecords)';
-
-System14 = bytecast(reshape(data(:, 135:150)', [], 1), 'L', 'int16', cpuEndianness);
-System14 = permute(reshape(System14, 4, 2, nRecords), [2 1 3]); % transpose a 3d matrix with permute
-
-System15 = bytecast(reshape(data(:, 151:182)', [], 1), 'L', 'int16', cpuEndianness);
-System15 = permute(reshape(System15, 4, 4, nRecords), [2 1 3]); % transpose a 3d matrix with permute
-
->>>>>>> c54f2d85
 System16 = bytecast(reshape(data(:, 183:190)', [], 1), 'L', 'int16', cpuEndianness);
 System16 = reshape(System16, [], nRecords)';
 
@@ -1198,7 +976,6 @@
     Correlation1 = num2cell(Correlation1);
     Correlation2 = num2cell(Correlation2);
     Correlation3 = num2cell(Correlation3);
-<<<<<<< HEAD
 end
 
 sect = struct('Sync', Sync, ...
@@ -1217,26 +994,6 @@
 
 end
 
-=======
-end
-
-sect = struct('Sync', Sync, ...
-    'Id', Id, ...
-    'Size', Size, ...
-    'Time', Time, ...
-    'NRecords', NRecords, ...
-    'Checksum', Checksum, ...
-    'Size', Size, ...
-    'Noise1', Noise1, ...
-    'Noise2', Noise2, ...
-    'Noise3', Noise3, ...
-    'Correlation1', Correlation1, ...
-    'Correlation2', Correlation2, ...
-    'Correlation3', Correlation3);
-
-end
-
->>>>>>> c54f2d85
 function sect = readVectorVelocity(data, cpuEndianness)
 %READVECTORVELOCITY Reads a vector velocity data section.
 % Id=0x10, Vector Velocity Data
@@ -1297,7 +1054,6 @@
     CorrB1 = num2cell(CorrB1);
     CorrB2 = num2cell(CorrB2);
     CorrB3 = num2cell(CorrB3); 
-<<<<<<< HEAD
 end
 
 sect = struct('Sync', Sync, ...
@@ -1322,32 +1078,6 @@
 
 end
 
-=======
-end
-
-sect = struct('Sync', Sync, ...
-    'Id', Id, ...
-    'Checksum', Checksum, ...
-    'VelB1', VelB1, ...
-    'VelB2', VelB2, ...
-    'VelB3', VelB3, ...
-    'PressureLSW', PressureLSW, ...
-    'Analn1', Analn1, ...
-    'Checksum', Checksum, ...
-    'Analn2LSB', Analn2LSB, ...
-    'Count', Count, ...
-    'PressureMSB', PressureMSB, ...
-    'Analn2MSB', Analn2MSB, ...
-    'AmpB1', AmpB1, ...
-    'AmpB2', AmpB2, ...
-    'AmpB3', AmpB3, ...
-    'CorrB1', CorrB1, ...
-    'CorrB2', CorrB2, ...
-    'CorrB3', CorrB3);
-
-end
-
->>>>>>> c54f2d85
 function sect = readVectorSystem(data, cpuEndianness)
 %READVECTORSYSTEM Reads a vector system data section.
 % Id=0x11, Vector System Data
@@ -1428,19 +1158,11 @@
 % SYSTEM INTEGRATOR MANUAL (Dec 2014) pg 42-43
 
 nRecords = size(data, 1);
-<<<<<<< HEAD
 
 Sync        = data(:, 1);
 Id          = data(:, 2);
 Size        = bytecast(reshape(data(:, 3:4)', [], 1), 'L', 'uint16', cpuEndianness); % uint16
 
-=======
-
-Sync        = data(:, 1);
-Id          = data(:, 2);
-Size        = bytecast(reshape(data(:, 3:4)', [], 1), 'L', 'uint16', cpuEndianness); % uint16
-
->>>>>>> c54f2d85
 Time        = readClockData(data(:, 5:10));
 Error       = data(:, 11:12); % int16
 block1      = data(:, 13:18); % uint16
@@ -1527,7 +1249,6 @@
     Vel1        = mat2cell(Vel1, nCells, ones(1, nRecords))';
     Vel2        = mat2cell(Vel2, nCells, ones(1, nRecords))';
     Vel3        = mat2cell(Vel3, nCells, ones(1, nRecords))';
-<<<<<<< HEAD
 end
 
 sect = struct('Sync', Sync, ...
@@ -1555,49 +1276,14 @@
 
 end
 
-=======
-end
-
-sect = struct('Sync', Sync, ...
-    'Id', Id, ...
-    'Size', Size, ...
-    'Time', Time, ...
-    'Error', Error, ...
-    'PressureMSB', PressureMSB, ...
-    'Status', Status, ...
-    'PressureLSW', PressureLSW, ...
-    'Temperature', Temperature, ...
-    'Checksum', Checksum, ...
-    'Analn1', Analn1, ...
-    'Battery', Battery, ...
-    'Analn2', Analn2, ...
-    'Amp1', Amp1, ...
-    'Amp2', Amp2, ...
-    'Amp3', Amp3, ...
-    'Heading', Heading, ...
-    'Pitch', Pitch, ...
-    'Roll', Roll, ...
-    'Vel1', Vel1, ...
-    'Vel2', Vel2, ...
-    'Vel3', Vel3);
-
-end
-
->>>>>>> c54f2d85
 function sect = readHRAquadoppProfile(data, cpuEndianness)
 %READHRAQUADOPPPROFILERVELOCITY Reads a HR Aquadopp Profile data section
 % (pg 38 of system integrator manual).
 % Id=0x2A, High Resolution Aquadopp Profiler Data
 % SYSTEM INTEGRATOR MANUAL (Dec 2014) pg 43-45
-<<<<<<< HEAD
 
 nRecords = size(data, 1);
 
-=======
-
-nRecords = size(data, 1);
-
->>>>>>> c54f2d85
 Sync         = data(:, 1);
 Id           = data(:, 2);
 Size         = bytecast(reshape(data(:, 3:4)', [], 1), 'L', 'uint16', cpuEndianness); % uint16
@@ -1960,7 +1646,6 @@
     ProcMagn3 = num2cell(ProcMagn3);
     ProcMagn4 = num2cell(ProcMagn4);
     Checksum = num2cell(Checksum);
-<<<<<<< HEAD
 end
 
 sect = struct('Sync', Sync, ...
@@ -1990,37 +1675,6 @@
 
 end
 
-=======
-end
-
-sect = struct('Sync', Sync, ...
-    'Id', Id, ...
-    'Size', Size, ...
-    'Time', Time, ...
-    'NRecords', NRecords, ...
-    'Blanking', Blanking, ...
-    'Battery', Battery, ...
-    'SoundSpeed', SoundSpeed, ...
-    'Heading', Heading, ...
-    'Pitch', Pitch, ...
-    'Roll', Roll, ...
-    'MinPress', MinPress, ...
-    'HMaxPress', HMaxPress, ...
-    'Temperature', Temperature, ...
-    'CellSize', CellSize, ...
-    'Noise1', Noise1, ...
-    'Noise2', Noise2, ...
-    'Noise3', Noise3, ...
-    'Noise4', Noise4, ...
-    'ProcMagn1', ProcMagn1, ...
-    'ProcMagn2', ProcMagn2, ...
-    'ProcMagn3', ProcMagn3, ...
-    'ProcMagn4', ProcMagn4, ...
-    'Checksum', Checksum);
-
-end
-
->>>>>>> c54f2d85
 function sect = readAwacWaveData(data, cpuEndianness)
 %READAWACWAVEDATA Reads an AWAC Wave data section.
 % Id=0x30, Awac Wave Data
@@ -2064,7 +1718,6 @@
     Amp3 = num2cell(Amp3);
     Amp4ASTQual = num2cell(Amp4ASTQual);
     Checksum = num2cell(Checksum);
-<<<<<<< HEAD
 end
 
 sect = struct('Sync', Sync, ...
@@ -2085,28 +1738,6 @@
 
 end
 
-=======
-end
-
-sect = struct('Sync', Sync, ...
-    'Id', Id, ...
-    'Size', Size, ...
-    'Pressure', Pressure, ...
-    'Distance', Distance, ...
-    'Analn', Analn, ...
-    'Vel1', Vel1, ...
-    'Vel2', Vel2, ...
-    'Vel3', Vel3, ...
-    'Vel4', Vel4, ...
-    'Amp1', Amp1, ...
-    'Amp2', Amp2, ...
-    'Amp3', Amp3, ...
-    'Amp4ASTQual', Amp4ASTQual, ...
-    'Checksum', Checksum);
-
-end
-
->>>>>>> c54f2d85
 function sect = readAwacWaveDataSUV(data, cpuEndianness)
 %READAWACWAVEDATASUV Reads an AWAC Wave data SUV section.
 % Id=0x36, Awac Wave Data for SUV
@@ -2565,7 +2196,6 @@
 % csOff works to produce correct checksum comparison
 csOff   = astOff + nSamples*2;
 ast = bytecast(reshape(data(:, astOff:csOff-1)', [], 1), 'L', 'uint16', cpuEndianness); % mm
-<<<<<<< HEAD
 
 ast = reshape(ast, [], nRecords);
 
@@ -2581,23 +2211,6 @@
     Checksum = num2cell(Checksum);
 end
 
-=======
-
-ast = reshape(ast, [], nRecords);
-
-Checksum  = bytecast(reshape(data(:, csOff:csOff+1)', [], 1), 'L', 'uint16', cpuEndianness);
-
-if nRecords > 1
-    Sync = num2cell(Sync);
-    Id = num2cell(Id);
-    Size = num2cell(Size);
-    Time = num2cell(Time);
-    Samples = num2cell(Samples);
-    ast = mat2cell(ast, nSamples, ones(1, nRecords))';
-    Checksum = num2cell(Checksum);
-end
-
->>>>>>> c54f2d85
 sect = struct('Sync', Sync, ...
     'Id', Id, ...
     'Size', Size, ...
