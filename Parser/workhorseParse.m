function sample_data = workhorseParse( filename, tMode )
%WORKHORSEPARSE Parses a raw (binary) data file from a Teledyne RD Workhorse 
% ADCP.
%
% This function uses the readWorkhorseEnsembles function to read in a set
% of ensembles from a raw binary PD0 Workhorse ADCP file. It parses the 
% ensembles, and extracts and returns the following:
%
%   - time
%   - temperature (at each time)
%   - pressure (at each time, if present)
%   - salinity (at each time, if present)
%   - water speed (at each time and distance)
%   - water direction (at each time and distance)
%   - Acoustic backscatter intensity (at each time and distance, a separate 
%     variable for each beam)
%
% The conversion from the ADCP velocity values currently assumes that the 
% ADCP is using earth coordinates (see section 13.4 'Velocity Data Format' 
% of the Workhorse H-ADCP Operation Manual).
% 
% Inputs:
%   filename    - raw binary data file retrieved from a Workhorse.
%   tMode       - Toolbox data type mode.
%
% Outputs:
%   sample_data - sample_data struct containing the data retrieved from the
%                 input file.
%
% Author:       Paul McCarthy <paul.mccarthy@csiro.au>
% Contributors: Leeying Wu <Wu.Leeying@saugov.sa.gov.au>
%               Bradley Morris <b.morris@unsw.edu.au>
%               Charles James May 2010 <charles.james@sa.gov.au>
%               Guillaume Galibert <guillaume.galibert@utas.edu.au>
%               Shawn Meredyk <shawn.meredyk@as.ulaval.ca>
%

%
% Copyright (C) 2017, Australian Ocean Data Network (AODN) and Integrated 
% Marine Observing System (IMOS).
%
% This program is free software: you can redistribute it and/or modify
% it under the terms of the GNU General Public License as published by
% the Free Software Foundation version 3 of the License.
%
% This program is distributed in the hope that it will be useful,
% but WITHOUT ANY WARRANTY; without even the implied warranty of
% MERCHANTABILITY or FITNESS FOR A PARTICULAR PURPOSE. See the
% GNU General Public License for more details.

% You should have received a copy of the GNU General Public License
% along with this program.
% If not, see <https://www.gnu.org/licenses/gpl-3.0.en.html>.
%
narginchk(1, 2);

  filename = filename{1};

  % we first look if the file has been processed to extract current and
  % wave data separately (.PD0 and .WVS)
  [filePath, fileRadName, ~] = fileparts(filename);
  
  currentFile   = fullfile(filePath, [fileRadName '.PD0']);
  waveFile      = fullfile(filePath, [fileRadName '.WVS']);
  
  isWaveData = false;
  if exist(currentFile, 'file') && exist(waveFile, 'file')
      % we process current and wave files
      isWaveData = true;
  end
  
  ensembles = readWorkhorseEnsembles( filename );
  
  if isempty(ensembles), error(['no ensembles found in file ' filename]); end
  
  %
  % retrieve metadata and data from struct
  %
  
  fixed = ensembles.fixedLeader;
  
  % metadata for this ensemble
  variable = ensembles.variableLeader;
  
  velocity = ensembles.velocity;
  
  backscatter1 = ensembles.echoIntensity.field1;
  backscatter2 = ensembles.echoIntensity.field2;
  backscatter3 = ensembles.echoIntensity.field3;
  backscatter4 = ensembles.echoIntensity.field4;
  
  correlation1 = ensembles.corrMag.field1;
  correlation2 = ensembles.corrMag.field2;
  correlation3 = ensembles.corrMag.field3;
  correlation4 = ensembles.corrMag.field4;
  
  percentGood1 = ensembles.percentGood.field1;
  percentGood2 = ensembles.percentGood.field2;
  percentGood3 = ensembles.percentGood.field3;
  percentGood4 = ensembles.percentGood.field4;
  clear ensembles;
  
  % we use these to set up variables and dimensions
  % we set a static value for these variables to the most frequent value found
  numBeams   = mode(fixed.numBeams);
  numCells   = mode(fixed.numCells);
  cellLength = mode(fixed.depthCellLength);
  cellStart  = mode(fixed.bin1Distance);
  
  % we can populate distance data now using cellLength and cellStart
  % ( / 100.0, as the ADCP gives the values in centimetres)
  cellStart  = cellStart  / 100.0;
  cellLength = cellLength / 100.0;
  
  % note this is actually distance between the ADCP's transducers and the
  % middle of each cell
  distance = (cellStart:  ...
      cellLength: ...
      cellStart + (numCells-1) * cellLength)';
  
  % rearrange the sample data
  instrument_firmware = strcat(num2str(fixed.cpuFirmwareVersion(1)), '.', num2str(fixed.cpuFirmwareRevision(1))); % we assume the first value is correct for the rest of the dataset
  if str2double(instrument_firmware) > 8.35
      time = datenum(...
          [variable.y2kCentury*100 + variable.y2kYear,...
          variable.y2kMonth,...
          variable.y2kDay,...
          variable.y2kHour,...
          variable.y2kMinute,...
          variable.y2kSecond + variable.y2kHundredth/100.0]);
  else
      % looks like before firmware 8.35 included, Y2K compliant RTC time 
      % was not implemented
      century = 2000;
      if variable.rtcYear(1) > 70 
          % first ADCP was built in the mid 1970s
          % hopefully this firmware will no longer be used
          % in 2070...
          century = 1900;
      end
      time = datenum(...
          [century + variable.rtcYear,...
          variable.rtcMonth,...
          variable.rtcDay,...
          variable.rtcHour,...
          variable.rtcMinute,...
          variable.rtcSecond + variable.rtcHundredths/100.0]);
  end
  
  timePerPing = fixed.tppMinutes*60 + fixed.tppSeconds + fixed.tppHundredths/100;
  timePerEnsemble = fixed.pingsPerEnsemble .* timePerPing;
%   % shift the timestamp to the middle of the burst
%   time = time + (timePerEnsemble / (3600 * 24))/2;

  %
  % auxillary data
  %
  temperature = variable.temperature;
  pressure    = variable.pressure;
  salinity    = variable.salinity;
  pitch       = variable.pitch;
  roll        = variable.roll;
  heading     = variable.heading;
  voltage     = variable.adcChannel1;
  clear variable;
  
  %
  % calculate velocity (speed and direction)
  % currently assuming earth coordinate transform
  %
  
  veast = velocity.velocity1;
  vnrth = velocity.velocity2;
  wvel  = velocity.velocity3;
  evel  = velocity.velocity4;
  clear velocity;
  
  % set all bad values to NaN.
  vnrth(vnrth == -32768) = NaN;
  veast(veast == -32768) = NaN;
  wvel (wvel  == -32768) = NaN;
  evel (evel  == -32768) = NaN;
  
  %
  % temperature / 100.0  (0.01 deg   -> deg)
  % pressure    / 1000.0 (decapascal -> decibar)
  % vnrth       / 1000.0 (mm/s       -> m/s)
  % veast       / 1000.0 (mm/s       -> m/s)
  % wvel        / 1000.0 (mm/s       -> m/s)
  % evel        / 1000.0 (mm/s       -> m/s)
  % pitch       / 100.0  (0.01 deg   -> deg)
  % roll        / 100.0  (0.01 deg   -> deg)
  % heading     / 100.0  (0.01 deg   -> deg)
  % no conversion for salinity - i'm treating
  % ppt and PSU as interchangeable
  %
  temperature  = temperature  / 100.0;
  pressure     = pressure     / 1000.0;
  vnrth        = vnrth        / 1000.0;
  veast        = veast        / 1000.0;
  wvel         = wvel         / 1000.0;
  evel         = evel         / 1000.0;
  pitch        = pitch        / 100.0;
  roll         = roll         / 100.0;
  heading      = heading      / 100.0;
  
  % check for electrical/magnetic heading bias (usually magnetic declination)
  magExt = '_MAG';
  magBiasComment = '';
  % we set a static value for this variable to the most frequent value found
  magDec = mode(fixed.headingBias)*0.01; % Scaling: LSD = 0.01degree; Range = -179.99 to 180.00degrees
  if magDec ~= 0
      magExt = '';
      magBiasComment = ['A compass correction of ' num2str(magDec) ...
          'degrees has been applied to the data by a technician using RDI''s software ' ...
          '(usually to account for magnetic declination).'];
  end

  speed = sqrt(vnrth.^2 + veast.^2);
  direction = getDirectionFromUV(veast, vnrth);
  
  serial = fixed.instSerialNumber(1); % we assume the first value is correct for the rest of the dataset
  if isnan(serial)
      serial = '';
  else
      serial = num2str(serial);
  end
  
  % try to guess model information
  adcpFreqs = str2num(fixed.systemConfiguration(:, 6:8)); % str2num is actually more relevant than str2double here
  adcpFreq = mode(adcpFreqs); % hopefully the most frequent value reflects the frequency when deployed
  switch adcpFreq
      case 0
          adcpFreq = 75;
          model = 'Long Ranger';
          xmitVoltScaleFactors = 2092719;
          
      case 1
          adcpFreq = 150;
          model = 'Quartermaster';
          xmitVoltScaleFactors = 592157;
		  
      case 10
          adcpFreq = 300;
          model = 'Sentinel or Monitor';
          xmitVoltScaleFactors = 592157;
		  
      case 11
          adcpFreq = 600;
          model = 'Sentinel or Monitor';
          xmitVoltScaleFactors = 380667;
		  
      case 100
          adcpFreq = 1200;
          model = 'Sentinel or Monitor';
          xmitVoltScaleFactors = 253765;
		  
      otherwise
          adcpFreq = 2400;
          model = 'DVS';
          xmitVoltScaleFactors = 253765;
  end
<<<<<<< HEAD
  % xmitVoltScaleFactors = xmitVoltScaleFactors / 1000000; %from p.136 of Workhorse Commands and Output Data Format PDF (RDI website - March 2016)
  
  % xmit voltage conversion for diagnostics
  % converting xmit voltage counts to volts , these are rough values
  voltage = (voltage * xmitVoltScaleFactors )/ 1000000;
  
  % set all NaN to the next available value after it (conservative approach)
  iNaNVoltage = isnan(voltage);
  if iNaNVoltage(end) % we need to deal separately with the last value in case it's NaN
      iLastGoodValue = find(~iNaNVoltage,1,'last');  % in this case we have no choice but to look for the previous available value before it
      %added a 1 to the statement above due to matlab not liking no second
      %argument. - ShawnM - sept 26-2017
=======
  xmitVoltScaleFactors = xmitVoltScaleFactors / 1000000; %from p.136 of Workhorse Commands and Output Data Format PDF (RDI website - March 2016)
   
  % converting xmit voltage counts to volts for diagnostics.
  voltage = voltage * xmitVoltScaleFactors;
  voltComment = ['This parameter is actually the transmit voltage (ADC channel 1), which is NOT the same as battery voltage. ' ...
      'The transmit voltage is sampled after a DC/DC converter and as such does not represent the true battery voltage. ' ...
      'It does give a relative illustration of the battery voltage though which means that it will drop as the battery ' ...
      'voltage drops. In addition, The circuit is not calibrated which means that the measurement is noisy and the values ' ...
      'will vary between same frequency WH ADCPs.'];
  
  % There are 8 ADC channels and this results in the following nuances: 
  %     a. Only one ADC channel is sampled at a time per ping.  This means it takes 8 pings in order to sample all 8 channels.
  %     b. Until 8 pings have happened the data in a given channel is not valid (NaN).
  %     c. Once 8 pings have happened the last value for each channel sampled will be stored into the leader data until the next sample is made.
  %     d. Only the last sample made is stored; there is no accumulation or averaging of the ADC channels.
  %     e. The ADC channels are stored over ensembles meaning the ADC channel is not reset until the instrument deployment is stopped.
  %     f. Examples:
  %         i.  If you do 4 pings and then stop the deployment, only ADC channels 0-3 are valid.
  %         ii. If you do 12 pings and then stop the deployment, ADCP channels 0-3 will be updated with values from pings 9-12 respectively, and channels 4-7 will be updated with values from pings 4-7 respectively.
  iNaNVoltage = isnan(voltage);
  if iNaNVoltage(end) % we need to deal separately with the last value in case it's NaN
      iLastGoodValue = find(~iNaNVoltage, 1, 'last');  % in this case we have no choice but to look for the previous available value before it
>>>>>>> bce94bd8
      voltage(end) = voltage(iLastGoodValue);
      iNaNVoltage(end) = false;
  end
  % set any NaN to the next available value after it (conservative approach)
  while any(iNaNVoltage)
      iNextValue = [false; iNaNVoltage(1:end-1)];
      voltage(iNaNVoltage) = voltage(iNextValue);
      iNaNVoltage = isnan(voltage);
  end
  
  % fill in the sample_data struct
  sample_data.toolbox_input_file                = filename;
  sample_data.meta.featureType                  = ''; % strictly this dataset cannot be described as timeSeriesProfile since it also includes timeSeries data like TEMP
  sample_data.meta.fixedLeader                  = fixed;
  sample_data.meta.binSize                      = mode(fixed.depthCellLength)/100; % we set a static value for this variable to the most frequent value found
  sample_data.meta.instrument_make              = 'Teledyne RDI';
  sample_data.meta.instrument_model             = [model ' Workhorse ADCP'];
  sample_data.meta.instrument_serial_no         =  serial;
  sample_data.meta.instrument_sample_interval   = median(diff(time*24*3600));
  sample_data.meta.instrument_average_interval  = mode(timePerEnsemble);
  sample_data.meta.instrument_firmware          = instrument_firmware;
  if all(isnan(fixed.beamAngle))
      sample_data.meta.beam_angle               =  20;  % http://www.hydro-international.com/files/productsurvey_v_pdfdocument_19.pdf
  else
      sample_data.meta.beam_angle               =  mode(fixed.beamAngle); % we set a static value for this variable to the most frequent value found
  end
  
%%% Correction for pressure offset in air - Added by Shawn Meredyk. 
% Original code from AForest 27-Jan-2017 with
% comments for history on 30-Jan-2017
% based on first 5 measurements within 15 m range

[~,NAME,~] = fileparts(filename);
first_mes=pressure(1:5);
first_mes=first_mes(first_mes<15);
if  ~isnan(first_mes)
    disp(['Please note: ', NAME,': pressure offset in air : ',...
        num2str(ceil(max(first_mes))),'-dbar Pressure Offset Applied']);
    pressure=pressure-mean(first_mes);
    
    % Commenting the Metadata history
    PressureOffsetComment=[mfilename,'.m: Raw pressure data from ', NAME,...
        ' was corrected for a pressure offset in air of ',...
        num2str(round(mean(first_mes),1)),'dbar'];
    
    sample_data.history = sprintf('%s - %s', ...
            datestr(now_utc, readProperty('exportNetCDF.dateFormat')), ...
            PressureOffsetComment);
else
    disp(['Please note: ', NAME,': pressure offset in air : ',...
        num2str(ceil(max(pressure(1:5)))),...
        '-dbar and NO pressure offset was applied']);
end
%%% end of in-air corrections for pressure
%
  % add dimensions with their data mapped
  adcpOrientations = str2num(fixed.systemConfiguration(:, 1)); % str2num is actually more relevant than str2double here
  adcpOrientation = mode(adcpOrientations); % hopefully the most frequent value reflects the orientation when deployed
  height = distance;
  if adcpOrientation == 0
      % case of a downward looking ADCP -> negative values
      height = -height;
      distance = -distance;
  end
  iBadOriented = adcpOrientations ~= adcpOrientation; % we'll only keep velocity data collected when ADCP is oriented as expected
  vnrth(iBadOriented, :) = NaN;
  veast(iBadOriented, :) = NaN;
  wvel(iBadOriented, :) = NaN;
  evel(iBadOriented, :) = NaN;
  speed(iBadOriented, :) = NaN;
  direction(iBadOriented, :) = NaN;
  backscatter1(iBadOriented, :) = NaN;
  backscatter2(iBadOriented, :) = NaN;
  backscatter3(iBadOriented, :) = NaN;
  backscatter4(iBadOriented, :) = NaN;
  correlation1(iBadOriented, :) = NaN;
  correlation2(iBadOriented, :) = NaN;
  correlation3(iBadOriented, :) = NaN;
  correlation4(iBadOriented, :) = NaN;
  percentGood1(iBadOriented, :) = NaN;
  percentGood2(iBadOriented, :) = NaN;
  percentGood3(iBadOriented, :) = NaN;
  percentGood4(iBadOriented, :) = NaN;
  dims = {
      'TIME',                   time,    ['Time stamp corresponds to the start of the measurement which lasts ' num2str(sample_data.meta.instrument_average_interval) ' seconds.']; ...
      'HEIGHT_ABOVE_SENSOR',    height,   'Data has been vertically bin-mapped using tilt information so that the cells have consistant heights above sensor in time.'; ...
      'DIST_ALONG_BEAMS',       distance, 'Data is not vertically bin-mapped (no tilt correction applied). Cells are lying parallel to the beams, at heights above sensor that vary with tilt.'
      };
  clear time height distance;
  
  nDims = size(dims, 1);
  sample_data.dimensions = cell(nDims, 1);
  for i=1:nDims
      sample_data.dimensions{i}.name         = dims{i, 1};
      sample_data.dimensions{i}.typeCastFunc = str2func(netcdf3ToMatlabType(imosParameters(dims{i, 1}, 'type')));
      sample_data.dimensions{i}.data         = sample_data.dimensions{i}.typeCastFunc(dims{i, 2});
      sample_data.dimensions{i}.comment      = dims{i, 3};
  end
  clear dims;
  
  % add information about the middle of the measurement period
  sample_data.dimensions{1}.seconds_to_middle_of_measurement = sample_data.meta.instrument_average_interval/2;
  
  % add variables with their dimensions and data mapped
  vars = {
      'TIMESERIES',         [],     1,              ''; ...
      'LATITUDE',           [],     NaN,            ''; ...
      'LONGITUDE',          [],     NaN,            ''; ...
      'NOMINAL_DEPTH',      [],     NaN,            ''; ...
      ['VCUR' magExt],      [1 2],  vnrth,          magBiasComment; ...
      ['UCUR' magExt],      [1 2],  veast,          magBiasComment; ...
      'WCUR',               [1 2],  wvel,           ''; ...
      'CSPD',               [1 2],  speed,          ''; ...
      ['CDIR' magExt],      [1 2],  direction,      magBiasComment; ...
      'ECUR',               [1 2],  evel,           ''; ...
      'ABSIC1',             [1 3],  backscatter1,   ''; ...
      'ABSIC2',             [1 3],  backscatter2,   ''; ...
      'ABSIC3',             [1 3],  backscatter3,   ''; ...
      'ABSIC4',             [1 3],  backscatter4,   ''; ...
      'CMAG1',              [1 3],  correlation1,   ''; ...
      'CMAG2',              [1 3],  correlation2,   ''; ...
      'CMAG3',              [1 3],  correlation3,   ''; ...
      'CMAG4',              [1 3],  correlation4,   ''; ...
      'PERG1',              [1 2],  percentGood1,   ''; ...
      'PERG2',              [1 2],  percentGood2,   ''; ...
      'PERG3',              [1 2],  percentGood3,   ''; ...
      'PERG4',              [1 2],  percentGood4,   ''; ...
      'TEMP',               1,      temperature,    ''; ...
      'PRES_REL',           1,      pressure,       ''; ...
      'PSAL',               1,      salinity,       ''; ...
      'PITCH',              1,      pitch,          ''; ...
      'ROLL',               1,      roll,           ''; ...
      ['HEADING' magExt],   1,      heading,        magBiasComment; ...
      'VOLT',               1,      voltage,        voltComment
      };
  
  clear vnrth veast wvel evel speed direction backscatter1 ...
      backscatter2 backscatter3 backscatter4 temperature pressure ...
      salinity correlation1 correlation2 correlation3 correlation4 ...
      percentGood1 percentGood2 percentGood3 percentGood4 pitch roll ...
      heading voltage;
  
  nVars = size(vars, 1);
  sample_data.variables = cell(nVars, 1);
  for i=1:nVars
      sample_data.variables{i}.name         = vars{i, 1};
      sample_data.variables{i}.typeCastFunc = str2func(netcdf3ToMatlabType(imosParameters(vars{i, 1}, 'type')));
      sample_data.variables{i}.dimensions   = vars{i, 2};
      sample_data.variables{i}.data         = sample_data.variables{i}.typeCastFunc(vars{i, 3});
      sample_data.variables{i}.comment      = vars{i, 4};
      
      % we don't want coordinates attribute for LATITUDE, LONGITUDE and NOMINAL_DEPTH
      if ~isempty(sample_data.variables{i}.dimensions)
          switch sample_data.variables{i}.dimensions(end)
              case 1
                  sample_data.variables{i}.coordinates = 'TIME LATITUDE LONGITUDE NOMINAL_DEPTH';
              case 2
                  sample_data.variables{i}.coordinates = 'TIME LATITUDE LONGITUDE HEIGHT_ABOVE_SENSOR';
              case 3
                  sample_data.variables{i}.coordinates = 'TIME LATITUDE LONGITUDE DIST_ALONG_BEAMS';
          end
      end
      
      if strcmpi(vars{i, 1}, 'PRES_REL')
          sample_data.variables{i}.applied_offset = sample_data.variables{i}.typeCastFunc(-gsw_P0/10^4); % (gsw_P0/10^4 = 10.1325 dbar)
      end
      
      if any(strcmpi(vars{i, 1}, {'VCUR', 'UCUR', 'CDIR', 'HEADING'}))
          sample_data.variables{i}.compass_correction_applied = magDec;
      end
  end
  clear vars;
  
  % remove auxillary data if the sensors 
  % were not installed on the instrument
  hasPres    = mode(str2num(fixed.sensorsAvailable(:, 3))); % str2num is actually more relevant than str2double here
  hasHeading = mode(str2num(fixed.sensorsAvailable(:, 4)));
  hasPitch   = mode(str2num(fixed.sensorsAvailable(:, 5)));
  hasRoll    = mode(str2num(fixed.sensorsAvailable(:, 6)));
  hasPsal    = mode(str2num(fixed.sensorsAvailable(:, 7)));
  hasTemp    = mode(str2num(fixed.sensorsAvailable(:, 8)));

  % indices of variables to remove
  remove = [];
  
  if ~hasPres,    remove(end+1) = getVar(sample_data.variables, 'PRES_REL');end
  if ~hasHeading, remove(end+1) = getVar(sample_data.variables, 'HEADING'); end
  if ~hasPitch,   remove(end+1) = getVar(sample_data.variables, 'PITCH');   end
  if ~hasRoll,    remove(end+1) = getVar(sample_data.variables, 'ROLL');    end
  if ~hasPsal,    remove(end+1) = getVar(sample_data.variables, 'PSAL');    end
  if ~hasTemp,    remove(end+1) = getVar(sample_data.variables, 'TEMP');    end
  
  % also remove empty backscatter and correlation data in case of ADCP with
  % less than 4 beams
  for k = 4:-1:numBeams+1
      kStr = num2str(k);
      remove(end+1) = getVar(sample_data.variables, ['ABSIC' kStr]);
      remove(end+1) = getVar(sample_data.variables, ['CMAG' kStr]);
      remove(end+1) = getVar(sample_data.variables, ['PERG' kStr]);
  end
  
  sample_data.variables(remove) = [];
  
  if isWaveData
      %
      % if wave data files are present, read them in
      %
      filename = waveFile;
      
      waveData = readWorkhorseWaveAscii(filename);
      
      % turn sample data into a cell array
      temp{1} = sample_data;
      sample_data = temp;
      clear temp;
      
      % copy wave data into a sample_data struct; start with a copy of the
      % first sample_data struct, as all the metadata is the same
      sample_data{2} = sample_data{1};
      
      sample_data{2}.toolbox_input_file              = filename;
      sample_data{2}.meta.head                       = [];
      sample_data{2}.meta.hardware                   = [];
      sample_data{2}.meta.user                       = [];
      sample_data{2}.meta.instrument_sample_interval = median(diff(waveData.param.time*24*3600));
      
      avgInterval = [];
      if isfield(waveData, 'summary')
          iMatch = ~cellfun(@isempty, regexp(waveData.summary, 'Each Burst Contains  [0-9]* Samples, Taken at [0-9\.]* Hz.'));
          if any(iMatch)
              avgInterval = textscan(waveData.summary{iMatch}, 'Each Burst Contains  %f Samples, Taken at %f Hz.');
              avgInterval = avgInterval{1}/avgInterval{2};
          end
      end
      sample_data{2}.meta.instrument_average_interval = avgInterval;
      if isempty(avgInterval), avgInterval = '?'; end
      
      sample_data{2}.dimensions = {};
      sample_data{2}.variables  = {};
      
      % add dimensions with their data mapped
      dims = {
          'TIME',                   waveData.param.time,    ['Time stamp corresponds to the start of the measurement which lasts ' num2str(avgInterval) ' seconds.']; ...
          'FREQUENCY',              waveData.Dspec.freq,    ''; ...
          ['DIR' magExt],           waveData.Dspec.dir,     ''
          };
      
      nDims = size(dims, 1);
      sample_data{2}.dimensions = cell(nDims, 1);
      for i=1:nDims
          sample_data{2}.dimensions{i}.name         = dims{i, 1};
          sample_data{2}.dimensions{i}.typeCastFunc = str2func(netcdf3ToMatlabType(imosParameters(dims{i, 1}, 'type')));
          sample_data{2}.dimensions{i}.data         = sample_data{2}.dimensions{i}.typeCastFunc(dims{i, 2});
          if strcmpi(dims{i, 1}, 'DIR')
              sample_data{2}.dimensions{i}.compass_correction_applied = magDec;
              sample_data{2}.dimensions{i}.comment  = magBiasComment;
          end
      end
      clear dims;
      
      % add information about the middle of the measurement period
      sample_data{2}.dimensions{1}.seconds_to_middle_of_measurement = sample_data{2}.meta.instrument_average_interval/2;
      
      % add variables with their dimensions and data mapped
      vars = {
          'TIMESERIES',     [],         1; ...
          'LATITUDE',       [],         NaN; ...
          'LONGITUDE',      [],         NaN; ...
          'NOMINAL_DEPTH',  [],         NaN; ...
          'WSSH',           1,          waveData.param.Hs; ...   % Significant Wave Height Hs = 4 sqrt(M0)
          'WPPE',           1,          waveData.param.Tp; ...   % Peak Wave Period (seconds) - period associated with the largest peak in the power spectrum
          ['WPDI' magExt],  1,          waveData.param.Dp; ...   % Peak Wave Direction (degrees) - peak direction at the peak period
          'WWSH',           1,          waveData.param.Hs_W; ... % Significant Wave Height in the sea region of the power spectrum
          'WWPP',           1,          waveData.param.Tp_W; ... % Peak Sea Wave Period (seconds) - period associated with the largest peak in the sea region of the power spectrum
          ['WWPD' magExt],  1,          waveData.param.Dp_W; ... % Peak Sea Wave Direction (degrees) - peak sea direction at the peak period in the sea region
          'SWSH',           1,          waveData.param.Hs_S; ... % Significant Wave Height in the swell region of the power spectrum
          'SWPP',           1,          waveData.param.Tp_S; ... % Peak Swell Wave Period (seconds) - period associated with the largest peak in the swell region of the power spectrum
          ['SWPD' magExt],  1,          waveData.param.Dp_S; ... % Peak Swell Wave Direction (degrees) - peak swell direction at the peak period in the swell region
          % ht is in mm
          'DEPTH',          1,          waveData.param.ht/1000; ...
          'WMXH',           1,          waveData.param.Hmax; ...  % Maximum wave height (meters) as determined by Zero-Crossing analysis of the surface track time series
          'WMPP',           1,          waveData.param.Tmax; ...  % Maximum Peak Wave Period (seconds) as determined by Zero-Crossing analysis of the surface track time series
          'WHTH',           1,          waveData.param.Hth; ...   % Significant wave height of the largest 1/3 of the waves in the field as determined by Zero-Crossing analysis of the surface track time series
          'WPTH',           1,          waveData.param.Tth; ...   % The period associated with the peak wave height of the largest 1/3 of the waves in the field as determined by Zero-Crossing analysis of the surface track time series
          'WMSH',           1,          waveData.param.Hmn; ...   % The mean significant wave height of the waves in the field as determined by Zero-Crossing analysis of the surface track time series
          'WPMH',           1,          waveData.param.Tmn; ...   % The period associated with the mean significant wave height of the waves in the field as determined by Zero-Crossing analysis of the surface track time series
          'WHTE',           1,          waveData.param.Hte; ...   % Significant wave height of the largest 1/10 of the waves in the field as determined by Zero-Crossing analysis of the surface track time series
          'WPTE',           1,          waveData.param.Tte; ...   % The period associated with the peak wave height of the largest 1/10 of the waves in the field as determined by Zero-Crossing analysis of the surface track time series
          ['VDIR' magExt],  1,          waveData.param.Dmn; ...   % Mean Peak Wave Direction
          % Vspec is in mm/sqrt(Hz)
          'VDEV',           [1 2],      (waveData.Vspec.data/1000).^2; ... % sea_surface_wave_variance_spectral_density_from_velocity
          'VDEP',           [1 2],      (waveData.Pspec.data/1000).^2; ... % sea_surface_wave_variance_spectral_density_from_pressure
          'VDES',           [1 2],      (waveData.Sspec.data/1000).^2; ... % sea_surface_wave_variance_spectral_density_from_range_to_surface
          % Dspec is in mm^2/Hz/deg
          ['SSWV' magExt],  [1 2 3],    waveData.Dspec.data/1000.^2 % sea_surface_wave_directional_variance_spectral_density
          };
      clear waveData;
      
      nVars = size(vars, 1);
      sample_data{2}.variables = cell(nVars, 1);
      for i=1:nVars
          sample_data{2}.variables{i}.name         = vars{i, 1};
          sample_data{2}.variables{i}.typeCastFunc = str2func(netcdf3ToMatlabType(imosParameters(vars{i, 1}, 'type')));
          sample_data{2}.variables{i}.dimensions   = vars{i, 2};
          if ~isempty(vars{i, 2}) % we don't want this for scalar variables
              if strcmpi(vars{i, 1}, 'DEPTH')
                  sample_data{2}.variables{i}.coordinates = 'TIME LATITUDE LONGITUDE NOMINAL_DEPTH';
              else
                  sample_data{2}.variables{i}.coordinates = 'TIME LATITUDE LONGITUDE'; % data at the surface, can be inferred from standard/long names
              end
          end
          sample_data{2}.variables{i}.data         = sample_data{2}.variables{i}.typeCastFunc(vars{i, 3});
          if any(strcmpi(vars{i, 1}, {'WPDI', 'WWPD', 'SWPD', 'VDIR', 'SSWV'}))
              sample_data{2}.variables{i}.compass_correction_applied = magDec;
              sample_data{2}.variables{i}.comment  = magBiasComment;
          end
      end
      clear vars;
  end
end

function direction = getDirectionFromUV(uvel, vvel)
    % direction is in degrees clockwise from north
    direction = atan(abs(uvel ./ vvel)) .* (180 / pi);
    
    % !!! if vvel == 0 we get NaN !!!
    direction(vvel == 0) = 90;
    
    se = vvel <  0 & uvel >= 0;
    sw = vvel <  0 & uvel <  0;
    nw = vvel >= 0 & uvel <  0;
    
    direction(se) = 180 - direction(se);
    direction(sw) = 180 + direction(sw);
    direction(nw) = 360 - direction(nw);
end<|MERGE_RESOLUTION|>--- conflicted
+++ resolved
@@ -260,20 +260,6 @@
           model = 'DVS';
           xmitVoltScaleFactors = 253765;
   end
-<<<<<<< HEAD
-  % xmitVoltScaleFactors = xmitVoltScaleFactors / 1000000; %from p.136 of Workhorse Commands and Output Data Format PDF (RDI website - March 2016)
-  
-  % xmit voltage conversion for diagnostics
-  % converting xmit voltage counts to volts , these are rough values
-  voltage = (voltage * xmitVoltScaleFactors )/ 1000000;
-  
-  % set all NaN to the next available value after it (conservative approach)
-  iNaNVoltage = isnan(voltage);
-  if iNaNVoltage(end) % we need to deal separately with the last value in case it's NaN
-      iLastGoodValue = find(~iNaNVoltage,1,'last');  % in this case we have no choice but to look for the previous available value before it
-      %added a 1 to the statement above due to matlab not liking no second
-      %argument. - ShawnM - sept 26-2017
-=======
   xmitVoltScaleFactors = xmitVoltScaleFactors / 1000000; %from p.136 of Workhorse Commands and Output Data Format PDF (RDI website - March 2016)
    
   % converting xmit voltage counts to volts for diagnostics.
@@ -296,7 +282,6 @@
   iNaNVoltage = isnan(voltage);
   if iNaNVoltage(end) % we need to deal separately with the last value in case it's NaN
       iLastGoodValue = find(~iNaNVoltage, 1, 'last');  % in this case we have no choice but to look for the previous available value before it
->>>>>>> bce94bd8
       voltage(end) = voltage(iLastGoodValue);
       iNaNVoltage(end) = false;
   end
@@ -324,34 +309,6 @@
       sample_data.meta.beam_angle               =  mode(fixed.beamAngle); % we set a static value for this variable to the most frequent value found
   end
   
-%%% Correction for pressure offset in air - Added by Shawn Meredyk. 
-% Original code from AForest 27-Jan-2017 with
-% comments for history on 30-Jan-2017
-% based on first 5 measurements within 15 m range
-
-[~,NAME,~] = fileparts(filename);
-first_mes=pressure(1:5);
-first_mes=first_mes(first_mes<15);
-if  ~isnan(first_mes)
-    disp(['Please note: ', NAME,': pressure offset in air : ',...
-        num2str(ceil(max(first_mes))),'-dbar Pressure Offset Applied']);
-    pressure=pressure-mean(first_mes);
-    
-    % Commenting the Metadata history
-    PressureOffsetComment=[mfilename,'.m: Raw pressure data from ', NAME,...
-        ' was corrected for a pressure offset in air of ',...
-        num2str(round(mean(first_mes),1)),'dbar'];
-    
-    sample_data.history = sprintf('%s - %s', ...
-            datestr(now_utc, readProperty('exportNetCDF.dateFormat')), ...
-            PressureOffsetComment);
-else
-    disp(['Please note: ', NAME,': pressure offset in air : ',...
-        num2str(ceil(max(pressure(1:5)))),...
-        '-dbar and NO pressure offset was applied']);
-end
-%%% end of in-air corrections for pressure
-%
   % add dimensions with their data mapped
   adcpOrientations = str2num(fixed.systemConfiguration(:, 1)); % str2num is actually more relevant than str2double here
   adcpOrientation = mode(adcpOrientations); % hopefully the most frequent value reflects the orientation when deployed
