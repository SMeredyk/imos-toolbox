function sample_data = workhorseParse( filename, tMode )
%WORKHORSEPARSE Parses a raw (binary) data file from a Teledyne RD Workhorse 
% ADCP.
%
% This function uses the readWorkhorseEnsembles function to read in a set
% of ensembles from a raw binary PD0 Workhorse ADCP file. It parses the 
% ensembles, and extracts and returns the following:
%
%   - time
%   - temperature (at each time)
%   - pressure (at each time, if present)
%   - salinity (at each time, if present)
%   - water speed (at each time and distance)
%   - water direction (at each time and distance)
%   - Acoustic backscatter intensity (at each time and distance, a separate 
%     variable for each beam)
%
% The conversion from the ADCP velocity values currently assumes that the 
% ADCP is using earth coordinates (see section 13.4 'Velocity Data Format' 
% of the Workhorse H-ADCP Operation Manual).
% 
% Inputs:
%   filename    - raw binary data file retrieved from a Workhorse.
%   tMode       - Toolbox data type mode.
%
% Outputs:
%   sample_data - sample_data struct containing the data retrieved from the
%                 input file.
%
% Author:       Paul McCarthy <paul.mccarthy@csiro.au>
% Contributors: Leeying Wu <Wu.Leeying@saugov.sa.gov.au>
%               Bradley Morris <b.morris@unsw.edu.au>
%               Charles James May 2010 <charles.james@sa.gov.au>
%               Guillaume Galibert <guillaume.galibert@utas.edu.au>
%               Shawn Meredyk <shawn.meredyk@as.ulaval.ca>
<<<<<<< HEAD
%         
%
% Copyright (c) 2017, Amundsen Science & ArcticNet
% http://www.amundsen.ulaval.ca/
% http://www.arcticnet.ulaval.ca/
% All rights reserved.
%
% Copyright (c) 2017, Australian Ocean Data Network (AODN) and Integrated 
=======
%

%
% Copyright (C) 2017, Australian Ocean Data Network (AODN) and Integrated 
>>>>>>> 07f0f229
% Marine Observing System (IMOS).
%
% This program is free software: you can redistribute it and/or modify
% it under the terms of the GNU General Public License as published by
% the Free Software Foundation version 3 of the License.
%
% This program is distributed in the hope that it will be useful,
% but WITHOUT ANY WARRANTY; without even the implied warranty of
% MERCHANTABILITY or FITNESS FOR A PARTICULAR PURPOSE. See the
% GNU General Public License for more details.

% You should have received a copy of the GNU General Public License
% along with this program.
% If not, see <https://www.gnu.org/licenses/gpl-3.0.en.html>.
%
narginchk(1, 2);

  filename = filename{1};

  % we first look if the file has been processed to extract current and
  % wave data separately (.PD0 and .WVS)
  [filePath, fileRadName, ~] = fileparts(filename);
  
  currentFile   = fullfile(filePath, [fileRadName '.PD0']);
  waveFile      = fullfile(filePath, [fileRadName '.WVS']);
  
  isWaveData = false;
  if exist(currentFile, 'file') && exist(waveFile, 'file')
      % we process current and wave files
      isWaveData = true;
  end
  
%  filename=which(filename); %ADDED AForest 24-Jan-2017 to prevent error with RDI files not found
%  if isempty(filename) %ADDED AForest 24-Jan-2017
%      filename=uigetfile([filePath,'\*.*'],['Select the file: ', fileRadName,'.000']); %ADDED AForest 24-Jan-2017
%      filename=[filePath,'\',filename]; %ADDED AForest 24-Jan-2017
%  end %ADDED AForest 24-Jan-2017
  
  ensembles = readWorkhorseEnsembles( filename );
  
  if isempty(ensembles), error(['no ensembles found in file ' filename]); end
  
  %
  % retrieve metadata and data from struct
  %
  
  fixed = ensembles.fixedLeader;
  
  % metadata for this ensemble
  variable = ensembles.variableLeader;
  
  velocity = ensembles.velocity;
  
  backscatter1 = ensembles.echoIntensity.field1;
  backscatter2 = ensembles.echoIntensity.field2;
  backscatter3 = ensembles.echoIntensity.field3;
  backscatter4 = ensembles.echoIntensity.field4;
  
  correlation1 = ensembles.corrMag.field1;
  correlation2 = ensembles.corrMag.field2;
  correlation3 = ensembles.corrMag.field3;
  correlation4 = ensembles.corrMag.field4;
  
  percentGood1 = ensembles.percentGood.field1;
  percentGood2 = ensembles.percentGood.field2;
  percentGood3 = ensembles.percentGood.field3;
  percentGood4 = ensembles.percentGood.field4;
  clear ensembles;
  
  % we use these to set up variables and dimensions
  % we set a static value for these variables to the most frequent value found
  numBeams   = mode(fixed.numBeams);
  numCells   = mode(fixed.numCells);
  cellLength = mode(fixed.depthCellLength);
  cellStart  = mode(fixed.bin1Distance);
  
  % we can populate distance data now using cellLength and cellStart
  % ( / 100.0, as the ADCP gives the values in centimetres)
  cellStart  = cellStart  / 100.0;
  cellLength = cellLength / 100.0;
  
  % note this is actually distance between the ADCP's transducers and the
  % middle of each cell
  distance = (cellStart:  ...
      cellLength: ...
      cellStart + (numCells-1) * cellLength)';
  
  % rearrange the sample data
  instrument_firmware = strcat(num2str(fixed.cpuFirmwareVersion(1)), '.', num2str(fixed.cpuFirmwareRevision(1))); % we assume the first value is correct for the rest of the dataset
  if str2double(instrument_firmware) > 8.35
      time = datenum(...
          [variable.y2kCentury*100 + variable.y2kYear,...
          variable.y2kMonth,...
          variable.y2kDay,...
          variable.y2kHour,...
          variable.y2kMinute,...
          variable.y2kSecond + variable.y2kHundredth/100.0]);
  else
      % looks like before firmware 8.35 included, Y2K compliant RTC time 
      % was not implemented
      century = 2000;
      if variable.rtcYear(1) > 70 
          % first ADCP was built in the mid 1970s
          % hopefully this firmware will no longer be used
          % in 2070...
          century = 1900;
      end
      time = datenum(...
          [century + variable.rtcYear,...
          variable.rtcMonth,...
          variable.rtcDay,...
          variable.rtcHour,...
          variable.rtcMinute,...
          variable.rtcSecond + variable.rtcHundredths/100.0]);
  end
  
  timePerPing = fixed.tppMinutes*60 + fixed.tppSeconds + fixed.tppHundredths/100;
  timePerEnsemble = fixed.pingsPerEnsemble .* timePerPing;
%   % shift the timestamp to the middle of the burst
%   time = time + (timePerEnsemble / (3600 * 24))/2;
<<<<<<< HEAD
%
% try to guess model information
  adcpFreqs = str2num(fixed.systemConfiguration(:, 6:8)); % str2num is actually more relevant than str2double here
  adcpFreq = mode(adcpFreqs); % hopefully the most frequent value reflects the frequency when deployed
  switch adcpFreq
      case 0
          adcpFreq = 75;
          model = 'LongRanger';
		  xmtVolt = 2092719;
          
      case 1
          adcpFreq = 150;
          model = 'QuarterMaster';
          xmtVolt = 592157;
		  
      case 10
          adcpFreq = 300;
          model = 'Sentinel or Monitor';
          xmtVolt = 591257;
		  
      case 11
          adcpFreq = 600;
          model = 'Sentinel or Monitor';
          xmtVolt = 380667;
		  
      case 100
          adcpFreq = 1200;
          model = 'Sentinel or Monitor';
          xmtVolt = 253765;
		  
      otherwise
          adcpFreq = 2400;
          model = 'DVS';
          xmtVolt = 253765;
  end  
=======

>>>>>>> 07f0f229
  %
  % auxillary data
  %
  temperature = variable.temperature;
  pressure    = variable.pressure;
  salinity    = variable.salinity;
  pitch       = variable.pitch;
  roll        = variable.roll;
  heading     = variable.heading;
<<<<<<< HEAD
  voltageCnts = variable.adcChannel1;
=======
  voltage     = variable.adcChannel1;
>>>>>>> 07f0f229
  clear variable;
  
  %
  % calculate velocity (speed and direction)
  % currently assuming earth coordinate transform
  %
  
  veast = velocity.velocity1;
  vnrth = velocity.velocity2;
  wvel  = velocity.velocity3;
  evel  = velocity.velocity4;
  clear velocity;
  
  % set all bad values to NaN.
  vnrth(vnrth == -32768) = NaN;
  veast(veast == -32768) = NaN;
  wvel (wvel  == -32768) = NaN;
  evel (evel  == -32768) = NaN;
  
  %
  % temperature / 100.0  (0.01 deg   -> deg)
  % pressure    / 1000.0 (decapascal -> decibar)
  % vnrth       / 1000.0 (mm/s       -> m/s)
  % veast       / 1000.0 (mm/s       -> m/s)
  % wvel        / 1000.0 (mm/s       -> m/s)
  % evel        / 1000.0 (mm/s       -> m/s)
  % pitch       / 100.0  (0.01 deg   -> deg)
  % roll        / 100.0  (0.01 deg   -> deg)
  % heading     / 100.0  (0.01 deg   -> deg)
  % no conversion for salinity - i'm treating
  % ppt and PSU as interchangeable
  %
  temperature  = temperature  / 100.0;
  pressure     = pressure     / 1000.0;
  vnrth        = vnrth        / 1000.0;
  veast        = veast        / 1000.0;
  wvel         = wvel         / 1000.0;
  evel         = evel         / 1000.0;
  pitch        = pitch        / 100.0;
  roll         = roll         / 100.0;
  heading      = heading      / 100.0;
 % 
  %xmt voltage conversion for diagnostics
  % converting xmt voltage counts to volts , these are rough values
   % Voltage data tends to have many NaNs, therefore set all NaN to the previous value before it. 
  % Dimensions
[~,numCol] = size(voltageCnts);

% First, datai is copy of voltage data
datai = voltageCnts;

% For each column
for c = 1:numCol
    % Find first non-NaN row
    indxFirst = find(~isnan(voltageCnts(:,c)),1,'first');
    %if whole column is NaN
    %if( ~isempty(indxFirst) )
    % Find all NaN rows
    indxNaN = find(isnan(voltageCnts(:,c)));
    % Find NaN rows beyond first non-NaN
    indx = indxNaN(indxNaN > indxFirst);
    % For each of these, copy previous value
    for r = (indx(:))'
        datai(r,c) = datai(r-1,c);
    end
end    

  %Long Ranger output is 10x larger than the DVS and QM output....not sure
  %why, really makes no sense for this difference.
  if strcmp(model, 'LongRanger') == 1
    voltage	    = (datai*xmtVolt) /10000000; %  xmt voltage conversion , 
	%from p.136 of Workhorse Commands and Output Data Format PDF (RDI website - March 2016)
  else
      voltage	    = (datai*xmtVolt) /1000000; %  xmt voltage DVS and QM 
  end 
  
  clear datai voltageCnts numRow numCol indxFirst indxNaN indx r c;

  % check for electrical/magnetic heading bias (usually magnetic declination)
  isMagBias = false;
  % we set a static value for this variable to the most frequent value found
  magDec = mode(fixed.headingBias)*0.01; % Scaling: LSD = 0.01degree; Range = -179.99 to 180.00degrees
  if magDec ~= 0
      isMagBias = true;
      magBiasComment = ['A compass correction of ' num2str(magDec) ...
          'degrees has been applied to the data by a technician using RDI''s software ' ...
          '(usually to account for magnetic declination).'];
  end
  
  speed = sqrt(vnrth.^2 + veast.^2);
  direction = getDirectionFromUV(veast, vnrth);
  
  serial = fixed.instSerialNumber(1); % we assume the first value is correct for the rest of the dataset
  if isnan(serial)
      serial = '';
  else
      serial = num2str(serial);
  end
  
<<<<<<< HEAD
  % fill in the sample_data struct
  sample_data.toolbox_input_file        = filename;
  sample_data.meta.featureType          = ''; % strictly this dataset cannot be described as timeSeriesProfile since it also includes timeSeries data like TEMP
  sample_data.meta.fixedLeader          = fixed;
  sample_data.meta.binSize              = mode(fixed.depthCellLength)/100; % we set a static value for this variable to the most frequent value found
  sample_data.meta.instrument_make      = 'Teledyne RDI';
  % 
=======
  % try to guess model information
  adcpFreqs = str2num(fixed.systemConfiguration(:, 6:8)); % str2num is actually more relevant than str2double here
  adcpFreq = mode(adcpFreqs); % hopefully the most frequent value reflects the frequency when deployed
  switch adcpFreq
      case 0
          adcpFreq = 75;
          model = 'Long Ranger';
          xmitVoltScaleFactors = 2092719 / 10; % Long Ranger output is 10x larger, not sure why.
          
      case 1
          adcpFreq = 150;
          model = 'Quartermaster';
          xmitVoltScaleFactors = 592157;
		  
      case 10
          adcpFreq = 300;
          model = 'Sentinel or Monitor';
          xmitVoltScaleFactors = 592157;
		  
      case 11
          adcpFreq = 600;
          model = 'Sentinel or Monitor';
          xmitVoltScaleFactors = 380667;
		  
      case 100
          adcpFreq = 1200;
          model = 'Sentinel or Monitor';
          xmitVoltScaleFactors = 253765;
		  
      otherwise
          adcpFreq = 2400;
          model = 'DVS';
          xmitVoltScaleFactors = 253765;
  end
  xmitVoltScaleFactors = xmitVoltScaleFactors / 1000000; %from p.136 of Workhorse Commands and Output Data Format PDF (RDI website - March 2016)
  
  % xmit voltage conversion for diagnostics
  % converting xmit voltage counts to volts , these are rough values
  voltage = voltage * xmitVoltScaleFactors;
  
  % set all NaN to the next available value after it (conservative approach)
  iNaNVoltage = isnan(voltage);
  if iNaNVoltage(end) % we need to deal separately with the last value in case it's NaN
      iLastGoodValue = find(~iNaNVoltage, 'last');  % in this case we have no choice but to look for the previous available value before it
      voltage(end) = voltage(iLastGoodValue);
      iNaNVoltage(end) = false;
  end
  while any(iNaNVoltage)
      iNextValue = [false; iNaNVoltage(1:end-1)];
      voltage(iNaNVoltage) = voltage(iNextValue);
      iNaNVoltage = isnan(voltage);
  end
  
  % fill in the sample_data struct
  sample_data.toolbox_input_file                = filename;
  sample_data.meta.featureType                  = ''; % strictly this dataset cannot be described as timeSeriesProfile since it also includes timeSeries data like TEMP
  sample_data.meta.fixedLeader                  = fixed;
  sample_data.meta.binSize                      = mode(fixed.depthCellLength)/100; % we set a static value for this variable to the most frequent value found
  sample_data.meta.instrument_make              = 'Teledyne RDI';
>>>>>>> 07f0f229
  sample_data.meta.instrument_model             = [model ' Workhorse ADCP'];
  sample_data.meta.instrument_serial_no         =  serial;
  sample_data.meta.instrument_sample_interval   = median(diff(time*24*3600));
  sample_data.meta.instrument_average_interval  = mode(timePerEnsemble);
  sample_data.meta.instrument_firmware          = instrument_firmware;
  if all(isnan(fixed.beamAngle))
      sample_data.meta.beam_angle               =  20;  % http://www.hydro-international.com/files/productsurvey_v_pdfdocument_19.pdf
  else
      sample_data.meta.beam_angle               =  mode(fixed.beamAngle); % we set a static value for this variable to the most frequent value found
  end
  
% Correction for pressure offset in air - Added by Shawn Meredyk. 
% Original code from AForest 27-Jan-2017 with
% comments for history on 30-Jan-2017
% based on first 5 measurements within 15 m range

[~,NAME,~] = fileparts(filename);
first_mes=pressure(1:5);
first_mes=first_mes(first_mes<15);
if  ~isnan(first_mes)
    disp(['Please note: ', NAME,': pressure offset in air : ',...
        num2str(ceil(max(first_mes))),'-dbar Pressure Offset Applied']);
    pressure=pressure-mean(first_mes);
    
    % Commenting the Metadata history
    PressureOffsetComment=[mfilename,'.m: Raw pressure data from ', NAME,...
        ' was corrected for a pressure offset in air of ',...
        num2str(round(mean(first_mes),1)),'dbar'];
    
    sample_data.history = sprintf('%s - %s', ...
            datestr(now_utc, readProperty('exportNetCDF.dateFormat')), ...
            PressureOffsetComment);
else
    disp(['Please note: ', NAME,': pressure offset in air : ',...
        num2str(ceil(max(pressure(1:5)))),...
        '-dbar and NO pressure offset was applied']);
end
  
  
  % add dimensions with their data mapped
  adcpOrientations = str2num(fixed.systemConfiguration(:, 1)); % str2num is actually more relevant than str2double here
  adcpOrientation = mode(adcpOrientations); % hopefully the most frequent value reflects the orientation when deployed
  height = distance;
  if adcpOrientation == 0
      % case of a downward looking ADCP -> negative values
      height = -height;
      distance = -distance;
  end
  iBadOriented = adcpOrientations ~= adcpOrientation; % we'll only keep velocity data collected when ADCP is oriented as expected
  vnrth(iBadOriented, :) = NaN;
  veast(iBadOriented, :) = NaN;
  wvel(iBadOriented, :) = NaN;
  evel(iBadOriented, :) = NaN;
  speed(iBadOriented, :) = NaN;
  direction(iBadOriented, :) = NaN;
  backscatter1(iBadOriented, :) = NaN;
  backscatter2(iBadOriented, :) = NaN;
  backscatter3(iBadOriented, :) = NaN;
  backscatter4(iBadOriented, :) = NaN;
  correlation1(iBadOriented, :) = NaN;
  correlation2(iBadOriented, :) = NaN;
  correlation3(iBadOriented, :) = NaN;
  correlation4(iBadOriented, :) = NaN;
  percentGood1(iBadOriented, :) = NaN;
  percentGood2(iBadOriented, :) = NaN;
  percentGood3(iBadOriented, :) = NaN;
  percentGood4(iBadOriented, :) = NaN;
  dims = {
      'TIME',                   time,    ['Time stamp corresponds to the start of the measurement which lasts ' num2str(sample_data.meta.instrument_average_interval) ' seconds.']; ...
      'HEIGHT_ABOVE_SENSOR',    height,   'Data has been vertically bin-mapped using tilt information so that the cells have consistant heights above sensor in time.'; ...
      'DIST_ALONG_BEAMS',       distance, 'Data is not vertically bin-mapped (no tilt correction applied). Cells are lying parallel to the beams, at heights above sensor that vary with tilt.'
      };
  clear time height distance;
  
  nDims = size(dims, 1);
  sample_data.dimensions = cell(nDims, 1);
  for i=1:nDims
      sample_data.dimensions{i}.name         = dims{i, 1};
      sample_data.dimensions{i}.typeCastFunc = str2func(netcdf3ToMatlabType(imosParameters(dims{i, 1}, 'type')));
      sample_data.dimensions{i}.data         = sample_data.dimensions{i}.typeCastFunc(dims{i, 2});
      sample_data.dimensions{i}.comment      = dims{i, 3};
  end
  clear dims;
  
  % add information about the middle of the measurement period
  sample_data.dimensions{1}.seconds_to_middle_of_measurement = sample_data.meta.instrument_average_interval/2;
  
  % add variables with their dimensions and data mapped
  if isMagBias
      magExt = '';
  else
      magExt = '_MAG';
  end
  
  vars = {
      'TIMESERIES',         [],     1; ...
      'LATITUDE',           [],     NaN; ...
      'LONGITUDE',          [],     NaN; ...
      'NOMINAL_DEPTH',      [],     NaN; ...
      ['VCUR' magExt],      [1 2],  vnrth; ...
      ['UCUR' magExt],      [1 2],  veast; ...
      'WCUR',               [1 2],  wvel; ...
      'CSPD',               [1 2],  speed; ...
      ['CDIR' magExt],      [1 2],  direction; ...
<<<<<<< HEAD
      'ABSIC1',              [1 3],  backscatter1; ...
      'ABSIC2',              [1 3],  backscatter2; ...
      'ABSIC3',              [1 3],  backscatter3; ...
      'ABSIC4',              [1 3],  backscatter4; ...
=======
      'ECUR',               [1 2],  evel; ...
      'ABSIC1',             [1 3],  backscatter1; ...
      'ABSIC2',             [1 3],  backscatter2; ...
      'ABSIC3',             [1 3],  backscatter3; ...
      'ABSIC4',             [1 3],  backscatter4; ...
>>>>>>> 07f0f229
      'CMAG1',              [1 3],  correlation1; ...
      'CMAG2',              [1 3],  correlation2; ...
      'CMAG3',              [1 3],  correlation3; ...
      'CMAG4',              [1 3],  correlation4; ...
      'PERG1',              [1 2],  percentGood1; ...
      'PERG2',              [1 2],  percentGood2; ...
      'PERG3',              [1 2],  percentGood3; ...
      'PERG4',              [1 2],  percentGood4; ...
      'TEMP',               1,      temperature; ...
      'PRES_REL',           1,      pressure; ...
      'PSAL',               1,      salinity; ...
      'PITCH',              1,      pitch; ...
<<<<<<< HEAD
      'PRES_REL',           1,      pressure; ...
      'PSAL',               1,      salinity; ... % caution, when exporting as netCDF
	  'ROLL',               1,      roll; ...
	  'TEMP',               1,      temperature; ...
      'VOLT',				1,		voltage; ... % added for equipment diagnostics
      ['HEADING' magExt],   1,      heading
=======
      'ROLL',               1,      roll; ...
      ['HEADING' magExt],   1,      heading; ...
      'VOLT',				1,		voltage
>>>>>>> 07f0f229
      };
  
  clear vnrth veast wvel evel speed direction backscatter1 ...
      backscatter2 backscatter3 backscatter4 temperature pressure ...
      salinity correlation1 correlation2 correlation3 correlation4 ...
      percentGood1 percentGood2 percentGood3 percentGood4 pitch roll ...
      heading voltage;
  
  nVars = size(vars, 1);
  sample_data.variables = cell(nVars, 1);
  for i=1:nVars
      sample_data.variables{i}.name         = vars{i, 1};
      sample_data.variables{i}.typeCastFunc = str2func(netcdf3ToMatlabType(imosParameters(vars{i, 1}, 'type')));
      sample_data.variables{i}.dimensions   = vars{i, 2};
      
      % we don't want coordinates attribute for LATITUDE, LONGITUDE and NOMINAL_DEPTH
      if ~isempty(sample_data.variables{i}.dimensions)
          switch sample_data.variables{i}.dimensions(end)
              case 1
                  sample_data.variables{i}.coordinates = 'TIME LATITUDE LONGITUDE NOMINAL_DEPTH';
              case 2
                  sample_data.variables{i}.coordinates = 'TIME LATITUDE LONGITUDE HEIGHT_ABOVE_SENSOR';
              case 3
                  sample_data.variables{i}.coordinates = 'TIME LATITUDE LONGITUDE DIST_ALONG_BEAMS';
          end
      end
      
      sample_data.variables{i}.data         = sample_data.variables{i}.typeCastFunc(vars{i, 3});
      if strcmpi(vars{i, 1}, 'PRES_REL')
          sample_data.variables{i}.applied_offset = sample_data.variables{i}.typeCastFunc(-gsw_P0/10^4); % (gsw_P0/10^4 = 10.1325 dbar)
      end
      if any(strcmpi(vars{i, 1}, {'VCUR', 'UCUR', 'CDIR', 'HEADING'}))
          sample_data.variables{i}.compass_correction_applied = magDec;
          sample_data.variables{i}.comment = magBiasComment;
      end
  end
  clear vars;
  
  % remove auxillary data if the sensors 
  % were not installed on the instrument
  hasPres    = mode(str2num(fixed.sensorsAvailable(:, 3))); % str2num is actually more relevant than str2double here
  hasHeading = mode(str2num(fixed.sensorsAvailable(:, 4)));
  hasPitch   = mode(str2num(fixed.sensorsAvailable(:, 5)));
  hasRoll    = mode(str2num(fixed.sensorsAvailable(:, 6)));
  hasPsal    = mode(str2num(fixed.sensorsAvailable(:, 7)));
  hasTemp    = mode(str2num(fixed.sensorsAvailable(:, 8)));

  % indices of variables to remove
  remove = [];
  
  if ~hasPres,    remove(end+1) = getVar(sample_data.variables, 'PRES_REL');end
  if ~hasHeading, remove(end+1) = getVar(sample_data.variables, 'HEADING'); end
  if ~hasPitch,   remove(end+1) = getVar(sample_data.variables, 'PITCH');   end
  if ~hasRoll,    remove(end+1) = getVar(sample_data.variables, 'ROLL');    end
  if ~hasPsal,    remove(end+1) = getVar(sample_data.variables, 'PSAL');    end
  if ~hasTemp,    remove(end+1) = getVar(sample_data.variables, 'TEMP');    end
  
  % also remove empty backscatter and correlation data in case of ADCP with
  % less than 4 beams
  for k = 4:-1:numBeams+1
      kStr = num2str(k);
      remove(end+1) = getVar(sample_data.variables, ['ABSIC' kStr]);
      remove(end+1) = getVar(sample_data.variables, ['CMAG' kStr]);
      remove(end+1) = getVar(sample_data.variables, ['PERG' kStr]);
  end
  
  sample_data.variables(remove) = [];
  
  if isWaveData
      %
      % if wave data files are present, read them in
      %
      filename = waveFile;
      
      waveData = readWorkhorseWaveAscii(filename);
      
      % turn sample data into a cell array
      temp{1} = sample_data;
      sample_data = temp;
      clear temp;
      
      % copy wave data into a sample_data struct; start with a copy of the
      % first sample_data struct, as all the metadata is the same
      sample_data{2} = sample_data{1};
      
      sample_data{2}.toolbox_input_file              = filename;
      sample_data{2}.meta.head                       = [];
      sample_data{2}.meta.hardware                   = [];
      sample_data{2}.meta.user                       = [];
      sample_data{2}.meta.instrument_sample_interval = median(diff(waveData.param.time*24*3600));
      
      avgInterval = [];
      if isfield(waveData, 'summary')
          iMatch = ~cellfun(@isempty, regexp(waveData.summary, 'Each Burst Contains  [0-9]* Samples, Taken at [0-9\.]* Hz.'));
          if any(iMatch)
              avgInterval = textscan(waveData.summary{iMatch}, 'Each Burst Contains  %f Samples, Taken at %f Hz.');
              avgInterval = avgInterval{1}/avgInterval{2};
          end
      end
      sample_data{2}.meta.instrument_average_interval = avgInterval;
      if isempty(avgInterval), avgInterval = '?'; end
      
      sample_data{2}.dimensions = {};
      sample_data{2}.variables  = {};
      
      % add dimensions with their data mapped
      dims = {
          'TIME',                   waveData.param.time,    ['Time stamp corresponds to the start of the measurement which lasts ' num2str(avgInterval) ' seconds.']; ...
          'FREQUENCY',              waveData.Dspec.freq,    ''; ...
          ['DIR' magExt],           waveData.Dspec.dir,     ''
          };
      
      nDims = size(dims, 1);
      sample_data{2}.dimensions = cell(nDims, 1);
      for i=1:nDims
          sample_data{2}.dimensions{i}.name         = dims{i, 1};
          sample_data{2}.dimensions{i}.typeCastFunc = str2func(netcdf3ToMatlabType(imosParameters(dims{i, 1}, 'type')));
          sample_data{2}.dimensions{i}.data         = sample_data{2}.dimensions{i}.typeCastFunc(dims{i, 2});
          if strcmpi(dims{i, 1}, 'DIR')
              sample_data{2}.dimensions{i}.compass_correction_applied = magDec;
              sample_data{2}.dimensions{i}.comment  = magBiasComment;
          end
      end
      clear dims;
      
      % add information about the middle of the measurement period
      sample_data{2}.dimensions{1}.seconds_to_middle_of_measurement = sample_data{2}.meta.instrument_average_interval/2;
      
      % add variables with their dimensions and data mapped
      vars = {
          'TIMESERIES',     [],         1; ...
          'LATITUDE',       [],         NaN; ...
          'LONGITUDE',      [],         NaN; ...
          'NOMINAL_DEPTH',  [],         NaN; ...
          'WSSH',           1,          waveData.param.Hs; ...   % Significant Wave Height Hs = 4 sqrt(M0)
          'WPPE',           1,          waveData.param.Tp; ...   % Peak Wave Period (seconds) - period associated with the largest peak in the power spectrum
          ['WPDI' magExt],  1,          waveData.param.Dp; ...   % Peak Wave Direction (degrees) - peak direction at the peak period
          'WWSH',           1,          waveData.param.Hs_W; ... % Significant Wave Height in the sea region of the power spectrum
          'WWPP',           1,          waveData.param.Tp_W; ... % Peak Sea Wave Period (seconds) - period associated with the largest peak in the sea region of the power spectrum
          ['WWPD' magExt],  1,          waveData.param.Dp_W; ... % Peak Sea Wave Direction (degrees) - peak sea direction at the peak period in the sea region
          'SWSH',           1,          waveData.param.Hs_S; ... % Significant Wave Height in the swell region of the power spectrum
          'SWPP',           1,          waveData.param.Tp_S; ... % Peak Swell Wave Period (seconds) - period associated with the largest peak in the swell region of the power spectrum
          ['SWPD' magExt],  1,          waveData.param.Dp_S; ... % Peak Swell Wave Direction (degrees) - peak swell direction at the peak period in the swell region
          % ht is in mm
          'DEPTH',          1,          waveData.param.ht/1000; ...
          'WMXH',           1,          waveData.param.Hmax; ...  % Maximum wave height (meters) as determined by Zero-Crossing analysis of the surface track time series
          'WMPP',           1,          waveData.param.Tmax; ...  % Maximum Peak Wave Period (seconds) as determined by Zero-Crossing analysis of the surface track time series
          'WHTH',           1,          waveData.param.Hth; ...   % Significant wave height of the largest 1/3 of the waves in the field as determined by Zero-Crossing analysis of the surface track time series
          'WPTH',           1,          waveData.param.Tth; ...   % The period associated with the peak wave height of the largest 1/3 of the waves in the field as determined by Zero-Crossing analysis of the surface track time series
          'WMSH',           1,          waveData.param.Hmn; ...   % The mean significant wave height of the waves in the field as determined by Zero-Crossing analysis of the surface track time series
          'WPMH',           1,          waveData.param.Tmn; ...   % The period associated with the mean significant wave height of the waves in the field as determined by Zero-Crossing analysis of the surface track time series
          'WHTE',           1,          waveData.param.Hte; ...   % Significant wave height of the largest 1/10 of the waves in the field as determined by Zero-Crossing analysis of the surface track time series
          'WPTE',           1,          waveData.param.Tte; ...   % The period associated with the peak wave height of the largest 1/10 of the waves in the field as determined by Zero-Crossing analysis of the surface track time series
          ['VDIR' magExt],  1,          waveData.param.Dmn; ...   % Mean Peak Wave Direction
          % Vspec is in mm/sqrt(Hz)
          'VDEV',           [1 2],      (waveData.Vspec.data/1000).^2; ... % sea_surface_wave_variance_spectral_density_from_velocity
          'VDEP',           [1 2],      (waveData.Pspec.data/1000).^2; ... % sea_surface_wave_variance_spectral_density_from_pressure
          'VDES',           [1 2],      (waveData.Sspec.data/1000).^2; ... % sea_surface_wave_variance_spectral_density_from_range_to_surface
          % Dspec is in mm^2/Hz/deg
          ['SSWV' magExt],  [1 2 3],    waveData.Dspec.data/1000.^2 % sea_surface_wave_directional_variance_spectral_density
          };
      clear waveData;
      
      nVars = size(vars, 1);
      sample_data{2}.variables = cell(nVars, 1);
      for i=1:nVars
          sample_data{2}.variables{i}.name         = vars{i, 1};
          sample_data{2}.variables{i}.typeCastFunc = str2func(netcdf3ToMatlabType(imosParameters(vars{i, 1}, 'type')));
          sample_data{2}.variables{i}.dimensions   = vars{i, 2};
          if ~isempty(vars{i, 2}) % we don't want this for scalar variables
              if strcmpi(vars{i, 1}, 'DEPTH')
                  sample_data{2}.variables{i}.coordinates = 'TIME LATITUDE LONGITUDE NOMINAL_DEPTH';
              else
                  sample_data{2}.variables{i}.coordinates = 'TIME LATITUDE LONGITUDE'; % data at the surface, can be inferred from standard/long names
              end
          end
          sample_data{2}.variables{i}.data         = sample_data{2}.variables{i}.typeCastFunc(vars{i, 3});
          if any(strcmpi(vars{i, 1}, {'WPDI', 'WWPD', 'SWPD', 'VDIR', 'SSWV'}))
              sample_data{2}.variables{i}.compass_correction_applied = magDec;
              sample_data{2}.variables{i}.comment  = magBiasComment;
          end
      end
      clear vars;
  end
end

function direction = getDirectionFromUV(uvel, vvel)
    % direction is in degrees clockwise from north
    direction = atan(abs(uvel ./ vvel)) .* (180 / pi);
    
    % !!! if vvel == 0 we get NaN !!!
    direction(vvel == 0) = 90;
    
    se = vvel <  0 & uvel >= 0;
    sw = vvel <  0 & uvel <  0;
    nw = vvel >= 0 & uvel <  0;
    
    direction(se) = 180 - direction(se);
    direction(sw) = 180 + direction(sw);
    direction(nw) = 360 - direction(nw);
end<|MERGE_RESOLUTION|>--- conflicted
+++ resolved
@@ -33,21 +33,10 @@
 %               Charles James May 2010 <charles.james@sa.gov.au>
 %               Guillaume Galibert <guillaume.galibert@utas.edu.au>
 %               Shawn Meredyk <shawn.meredyk@as.ulaval.ca>
-<<<<<<< HEAD
-%         
-%
-% Copyright (c) 2017, Amundsen Science & ArcticNet
-% http://www.amundsen.ulaval.ca/
-% http://www.arcticnet.ulaval.ca/
-% All rights reserved.
-%
-% Copyright (c) 2017, Australian Ocean Data Network (AODN) and Integrated 
-=======
 %
 
 %
 % Copyright (C) 2017, Australian Ocean Data Network (AODN) and Integrated 
->>>>>>> 07f0f229
 % Marine Observing System (IMOS).
 %
 % This program is free software: you can redistribute it and/or modify
@@ -79,12 +68,6 @@
       % we process current and wave files
       isWaveData = true;
   end
-  
-%  filename=which(filename); %ADDED AForest 24-Jan-2017 to prevent error with RDI files not found
-%  if isempty(filename) %ADDED AForest 24-Jan-2017
-%      filename=uigetfile([filePath,'\*.*'],['Select the file: ', fileRadName,'.000']); %ADDED AForest 24-Jan-2017
-%      filename=[filePath,'\',filename]; %ADDED AForest 24-Jan-2017
-%  end %ADDED AForest 24-Jan-2017
   
   ensembles = readWorkhorseEnsembles( filename );
   
@@ -168,45 +151,7 @@
   timePerEnsemble = fixed.pingsPerEnsemble .* timePerPing;
 %   % shift the timestamp to the middle of the burst
 %   time = time + (timePerEnsemble / (3600 * 24))/2;
-<<<<<<< HEAD
-%
-% try to guess model information
-  adcpFreqs = str2num(fixed.systemConfiguration(:, 6:8)); % str2num is actually more relevant than str2double here
-  adcpFreq = mode(adcpFreqs); % hopefully the most frequent value reflects the frequency when deployed
-  switch adcpFreq
-      case 0
-          adcpFreq = 75;
-          model = 'LongRanger';
-		  xmtVolt = 2092719;
-          
-      case 1
-          adcpFreq = 150;
-          model = 'QuarterMaster';
-          xmtVolt = 592157;
-		  
-      case 10
-          adcpFreq = 300;
-          model = 'Sentinel or Monitor';
-          xmtVolt = 591257;
-		  
-      case 11
-          adcpFreq = 600;
-          model = 'Sentinel or Monitor';
-          xmtVolt = 380667;
-		  
-      case 100
-          adcpFreq = 1200;
-          model = 'Sentinel or Monitor';
-          xmtVolt = 253765;
-		  
-      otherwise
-          adcpFreq = 2400;
-          model = 'DVS';
-          xmtVolt = 253765;
-  end  
-=======
-
->>>>>>> 07f0f229
+
   %
   % auxillary data
   %
@@ -216,11 +161,7 @@
   pitch       = variable.pitch;
   roll        = variable.roll;
   heading     = variable.heading;
-<<<<<<< HEAD
-  voltageCnts = variable.adcChannel1;
-=======
   voltage     = variable.adcChannel1;
->>>>>>> 07f0f229
   clear variable;
   
   %
@@ -262,54 +203,19 @@
   pitch        = pitch        / 100.0;
   roll         = roll         / 100.0;
   heading      = heading      / 100.0;
- % 
-  %xmt voltage conversion for diagnostics
-  % converting xmt voltage counts to volts , these are rough values
-   % Voltage data tends to have many NaNs, therefore set all NaN to the previous value before it. 
-  % Dimensions
-[~,numCol] = size(voltageCnts);
-
-% First, datai is copy of voltage data
-datai = voltageCnts;
-
-% For each column
-for c = 1:numCol
-    % Find first non-NaN row
-    indxFirst = find(~isnan(voltageCnts(:,c)),1,'first');
-    %if whole column is NaN
-    %if( ~isempty(indxFirst) )
-    % Find all NaN rows
-    indxNaN = find(isnan(voltageCnts(:,c)));
-    % Find NaN rows beyond first non-NaN
-    indx = indxNaN(indxNaN > indxFirst);
-    % For each of these, copy previous value
-    for r = (indx(:))'
-        datai(r,c) = datai(r-1,c);
-    end
-end    
-
-  %Long Ranger output is 10x larger than the DVS and QM output....not sure
-  %why, really makes no sense for this difference.
-  if strcmp(model, 'LongRanger') == 1
-    voltage	    = (datai*xmtVolt) /10000000; %  xmt voltage conversion , 
-	%from p.136 of Workhorse Commands and Output Data Format PDF (RDI website - March 2016)
-  else
-      voltage	    = (datai*xmtVolt) /1000000; %  xmt voltage DVS and QM 
-  end 
-  
-  clear datai voltageCnts numRow numCol indxFirst indxNaN indx r c;
-
+  
   % check for electrical/magnetic heading bias (usually magnetic declination)
-  isMagBias = false;
+  magExt = '_MAG';
+  magBiasComment = '';
   % we set a static value for this variable to the most frequent value found
   magDec = mode(fixed.headingBias)*0.01; % Scaling: LSD = 0.01degree; Range = -179.99 to 180.00degrees
   if magDec ~= 0
-      isMagBias = true;
+      magExt = '';
       magBiasComment = ['A compass correction of ' num2str(magDec) ...
           'degrees has been applied to the data by a technician using RDI''s software ' ...
           '(usually to account for magnetic declination).'];
   end
-  
+
   speed = sqrt(vnrth.^2 + veast.^2);
   direction = getDirectionFromUV(veast, vnrth);
   
@@ -320,15 +226,6 @@
       serial = num2str(serial);
   end
   
-<<<<<<< HEAD
-  % fill in the sample_data struct
-  sample_data.toolbox_input_file        = filename;
-  sample_data.meta.featureType          = ''; % strictly this dataset cannot be described as timeSeriesProfile since it also includes timeSeries data like TEMP
-  sample_data.meta.fixedLeader          = fixed;
-  sample_data.meta.binSize              = mode(fixed.depthCellLength)/100; % we set a static value for this variable to the most frequent value found
-  sample_data.meta.instrument_make      = 'Teledyne RDI';
-  % 
-=======
   % try to guess model information
   adcpFreqs = str2num(fixed.systemConfiguration(:, 6:8)); % str2num is actually more relevant than str2double here
   adcpFreq = mode(adcpFreqs); % hopefully the most frequent value reflects the frequency when deployed
@@ -388,7 +285,6 @@
   sample_data.meta.fixedLeader                  = fixed;
   sample_data.meta.binSize                      = mode(fixed.depthCellLength)/100; % we set a static value for this variable to the most frequent value found
   sample_data.meta.instrument_make              = 'Teledyne RDI';
->>>>>>> 07f0f229
   sample_data.meta.instrument_model             = [model ' Workhorse ADCP'];
   sample_data.meta.instrument_serial_no         =  serial;
   sample_data.meta.instrument_sample_interval   = median(diff(time*24*3600));
@@ -399,34 +295,6 @@
   else
       sample_data.meta.beam_angle               =  mode(fixed.beamAngle); % we set a static value for this variable to the most frequent value found
   end
-  
-% Correction for pressure offset in air - Added by Shawn Meredyk. 
-% Original code from AForest 27-Jan-2017 with
-% comments for history on 30-Jan-2017
-% based on first 5 measurements within 15 m range
-
-[~,NAME,~] = fileparts(filename);
-first_mes=pressure(1:5);
-first_mes=first_mes(first_mes<15);
-if  ~isnan(first_mes)
-    disp(['Please note: ', NAME,': pressure offset in air : ',...
-        num2str(ceil(max(first_mes))),'-dbar Pressure Offset Applied']);
-    pressure=pressure-mean(first_mes);
-    
-    % Commenting the Metadata history
-    PressureOffsetComment=[mfilename,'.m: Raw pressure data from ', NAME,...
-        ' was corrected for a pressure offset in air of ',...
-        num2str(round(mean(first_mes),1)),'dbar'];
-    
-    sample_data.history = sprintf('%s - %s', ...
-            datestr(now_utc, readProperty('exportNetCDF.dateFormat')), ...
-            PressureOffsetComment);
-else
-    disp(['Please note: ', NAME,': pressure offset in air : ',...
-        num2str(ceil(max(pressure(1:5)))),...
-        '-dbar and NO pressure offset was applied']);
-end
-  
   
   % add dimensions with their data mapped
   adcpOrientations = str2num(fixed.systemConfiguration(:, 1)); % str2num is actually more relevant than str2double here
@@ -477,12 +345,6 @@
   sample_data.dimensions{1}.seconds_to_middle_of_measurement = sample_data.meta.instrument_average_interval/2;
   
   % add variables with their dimensions and data mapped
-  if isMagBias
-      magExt = '';
-  else
-      magExt = '_MAG';
-  end
-  
   vars = {
       'TIMESERIES',         [],     1; ...
       'LATITUDE',           [],     NaN; ...
@@ -493,18 +355,11 @@
       'WCUR',               [1 2],  wvel; ...
       'CSPD',               [1 2],  speed; ...
       ['CDIR' magExt],      [1 2],  direction; ...
-<<<<<<< HEAD
-      'ABSIC1',              [1 3],  backscatter1; ...
-      'ABSIC2',              [1 3],  backscatter2; ...
-      'ABSIC3',              [1 3],  backscatter3; ...
-      'ABSIC4',              [1 3],  backscatter4; ...
-=======
       'ECUR',               [1 2],  evel; ...
       'ABSIC1',             [1 3],  backscatter1; ...
       'ABSIC2',             [1 3],  backscatter2; ...
       'ABSIC3',             [1 3],  backscatter3; ...
       'ABSIC4',             [1 3],  backscatter4; ...
->>>>>>> 07f0f229
       'CMAG1',              [1 3],  correlation1; ...
       'CMAG2',              [1 3],  correlation2; ...
       'CMAG3',              [1 3],  correlation3; ...
@@ -517,18 +372,9 @@
       'PRES_REL',           1,      pressure; ...
       'PSAL',               1,      salinity; ...
       'PITCH',              1,      pitch; ...
-<<<<<<< HEAD
-      'PRES_REL',           1,      pressure; ...
-      'PSAL',               1,      salinity; ... % caution, when exporting as netCDF
-	  'ROLL',               1,      roll; ...
-	  'TEMP',               1,      temperature; ...
-      'VOLT',				1,		voltage; ... % added for equipment diagnostics
-      ['HEADING' magExt],   1,      heading
-=======
       'ROLL',               1,      roll; ...
       ['HEADING' magExt],   1,      heading; ...
       'VOLT',				1,		voltage
->>>>>>> 07f0f229
       };
   
   clear vnrth veast wvel evel speed direction backscatter1 ...
