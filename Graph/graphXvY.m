function [graphs, lines, vars] = graphXvY( parent, sample_data, vars )
%GRAPHTRANSECT Graphs the two variables selected from the given data set
% against each other on an X-Y axis.
%
% Inputs:
%   parent             - handle to the parent container.
%   sample_data        - struct containing sample data.
%   vars               - Indices of variables that should be graphed.
%
% Outputs:
%   graphs             - A vector of handles to the axes on which the data has 
%                        been graphed.
%   lines              - A matrix of handles to lines which has been drawn.
%   vars               - Indices of variables which were graphed.
%
% Author:       Paul McCarthy <paul.mccarthy@csiro.au>
% Contributor:  Guillaume Galibert <guillaume.galibert@utas.edu.au>
%

%
% Copyright (c) 2016, Australian Ocean Data Network (AODN) and Integrated 
% Marine Observing System (IMOS).
% All rights reserved.
% 
% Redistribution and use in source and binary forms, with or without 
% modification, are permitted provided that the following conditions are met:
% 
%     * Redistributions of source code must retain the above copyright notice, 
%       this list of conditions and the following disclaimer.
%     * Redistributions in binary form must reproduce the above copyright 
%       notice, this list of conditions and the following disclaimer in the 
%       documentation and/or other materials provided with the distribution.
%     * Neither the name of the AODN/IMOS nor the names of its contributors 
%       may be used to endorse or promote products derived from this software 
%       without specific prior written permission.
% 
% THIS SOFTWARE IS PROVIDED BY THE COPYRIGHT HOLDERS AND CONTRIBUTORS "AS IS" 
% AND ANY EXPRESS OR IMPLIED WARRANTIES, INCLUDING, BUT NOT LIMITED TO, THE 
% IMPLIED WARRANTIES OF MERCHANTABILITY AND FITNESS FOR A PARTICULAR PURPOSE 
% ARE DISCLAIMED. IN NO EVENT SHALL THE COPYRIGHT OWNER OR CONTRIBUTORS BE 
% LIABLE FOR ANY DIRECT, INDIRECT, INCIDENTAL, SPECIAL, EXEMPLARY, OR 
% CONSEQUENTIAL DAMAGES (INCLUDING, BUT NOT LIMITED TO, PROCUREMENT OF 
% SUBSTITUTE GOODS OR SERVICES; LOSS OF USE, DATA, OR PROFITS; OR BUSINESS 
% INTERRUPTION) HOWEVER CAUSED AND ON ANY THEORY OF LIABILITY, WHETHER IN 
% CONTRACT, STRICT LIABILITY, OR TORT (INCLUDING NEGLIGENCE OR OTHERWISE) 
% ARISING IN ANY WAY OUT OF THE USE OF THIS SOFTWARE, EVEN IF ADVISED OF THE 
% POSSIBILITY OF SUCH DAMAGE.
%
  narginchk(3,3);
  
  if ~ishandle( parent),       error('parent must be a handle');      end
  if ~isstruct( sample_data),  error('sample_data must be a struct'); end
  if ~isnumeric(vars),         error('vars must be a numeric');       end
  
  graphs = [];
  lines  = [];
    
  if length(vars) ~= 2
<<<<<<< HEAD
    warning('only 2 variables need to be selected to graph');
=======
    warning('2 variables and only 2 need to be selected to graph');
>>>>>>> d228ae17
    return; 
  end
  
  % get the toolbox execution mode
  mode = readProperty('toolbox.mode');
  
  switch mode
      case 'profile'
          % we don't want to plot TIME, PROFILE, DIRECTION, LATITUDE, LONGITUDE, BOT_DEPTH
          p = getVar(sample_data.variables, 'BOT_DEPTH');
      case 'timeSeries'
          % we don't want to plot TIMESERIES, PROFILE, TRAJECTORY, LATITUDE, LONGITUDE, NOMINAL_DEPTH
          p = getVar(sample_data.variables, 'NOMINAL_DEPTH');
  end
  vars = vars + p;
  
  if length(sample_data.variables{vars(1)}.dimensions) > 1 ...
  || length(sample_data.variables{vars(2)}.dimensions) > 1
    error('XvY only supports single dimensional data');
  end
  
  xname = sample_data.variables{vars(1)}.name;
  yname = sample_data.variables{vars(2)}.name;
  
<<<<<<< HEAD
  xdata = sample_data.variables{vars(1)}.data;
  ydata = sample_data.variables{vars(2)}.data;
  
=======
>>>>>>> d228ae17
  % create the axes
  graphs = axes('Parent', parent,...
      'XGrid',  'on',...
      'Color', 'none',...
      'YGrid',  'on', ...
      'ZGrid',  'on');
  
<<<<<<< HEAD
  lines = line(xdata, ydata);
  
  % set labels
  set(get(graphs, 'XLabel'), 'String', xname, 'Interpreter', 'none');
  set(get(graphs, 'YLabel'), 'String', yname, 'Interpreter', 'none');
  
  set(lines, 'Color', 'blue');
=======
  % plot the variable
  plotFunc        = getGraphFunc('XvY', 'graph', xname);
  [lines, labels] = plotFunc(graphs, sample_data, vars);
  
  set(lines, 'Color', 'blue');
  
  % set x label
  uom = '';
  try      uom = [' (' imosParameters(labels{1}, 'uom') ')'];
  catch e, uom = '';
  end
  xLabel = [labels{1} uom];
  set(get(graphs, 'XLabel'), 'String', xLabel, 'Interpreter', 'none');
  
  % set y label for the first plot
  try      uom = [' (' imosParameters(labels{2}, 'uom') ')'];
  catch e, uom = '';
  end
  yLabel = [labels{2} uom];
  if length(yLabel) > 20, yLabel = [yLabel(1:17) '...']; end
  set(get(graphs, 'YLabel'), 'String', yLabel, 'Interpreter', 'none');
  
  if sample_data.meta.level == 1 && strcmp(func2str(plotFunc), 'graphXvYGeneric')
      qcSet     = str2double(readProperty('toolbox.qc_set'));
      goodFlag  = imosQCFlag('good',          qcSet, 'flag');
      pGoodFlag = imosQCFlag('probablyGood',  qcSet, 'flag');
      rawFlag   = imosQCFlag('raw',           qcSet, 'flag');
        
      % set x and y limits so that axis are optimised for good/probably good/raw data only
      curDataX = sample_data.variables{vars(1)}.data;
      curDataY = sample_data.variables{vars(2)}.data;
      curFlagX = sample_data.variables{vars(1)}.flags;
      curFlagY = sample_data.variables{vars(2)}.flags;
      
      curFlag = max(curFlagX, curFlagY);
      iGood = (curFlag == goodFlag) | (curFlag == pGoodFlag) | (curFlag == rawFlag);
      
      yLimits = [floor(min(curDataY(iGood))*10)/10, ceil(max(curDataY(iGood))*10)/10];
      xLimits = [floor(min(curDataX(iGood))*10)/10, ceil(max(curDataX(iGood))*10)/10];
      
      %check for xLimits max=min
      if diff(xLimits)==0;
          if xLimits(1) == 0
              xLimits = [-1, 1];
          else
              eps=0.01*xLimits(1);
              xLimits=[xLimits(1)-eps, xLimits(1)+eps];
          end
      end
      
      %check for yLimits max=min
      if diff(yLimits)==0;
          if yLimits(1) == 0
              yLimits = [-1, 1];
          else
              eps=0.01*yLimits(1);
              yLimits=[yLimits(1)-eps, yLimits(1)+eps];
          end
      end
      
      if any(iGood)
          set(graphs, 'YLim', yLimits);
          set(graphs, 'XLim', xLimits);
      end
  end

>>>>>>> d228ae17
end<|MERGE_RESOLUTION|>--- conflicted
+++ resolved
@@ -56,11 +56,7 @@
   lines  = [];
     
   if length(vars) ~= 2
-<<<<<<< HEAD
-    warning('only 2 variables need to be selected to graph');
-=======
     warning('2 variables and only 2 need to be selected to graph');
->>>>>>> d228ae17
     return; 
   end
   
@@ -85,12 +81,6 @@
   xname = sample_data.variables{vars(1)}.name;
   yname = sample_data.variables{vars(2)}.name;
   
-<<<<<<< HEAD
-  xdata = sample_data.variables{vars(1)}.data;
-  ydata = sample_data.variables{vars(2)}.data;
-  
-=======
->>>>>>> d228ae17
   % create the axes
   graphs = axes('Parent', parent,...
       'XGrid',  'on',...
@@ -98,15 +88,6 @@
       'YGrid',  'on', ...
       'ZGrid',  'on');
   
-<<<<<<< HEAD
-  lines = line(xdata, ydata);
-  
-  % set labels
-  set(get(graphs, 'XLabel'), 'String', xname, 'Interpreter', 'none');
-  set(get(graphs, 'YLabel'), 'String', yname, 'Interpreter', 'none');
-  
-  set(lines, 'Color', 'blue');
-=======
   % plot the variable
   plotFunc        = getGraphFunc('XvY', 'graph', xname);
   [lines, labels] = plotFunc(graphs, sample_data, vars);
@@ -173,5 +154,4 @@
       end
   end
 
->>>>>>> d228ae17
 end