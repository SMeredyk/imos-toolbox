function [graphs, lines, vars] = graphDepthProfile( parent, sample_data, vars )
%GRAPHDEPTHPROFILE Graphs the given data in a depth profile style using 
% subplots.
%
% This function is useful for viewing CTD data, or any data which has
% either a depth dimension or a depth variable. Depth is plotted on the Y
% axis, and each other parameter is plotted against depth on the X axis.
%
% Inputs:
%   parent             - handle to the parent container.
%   sample_data        - struct containing sample data.
%   vars               - Indices of variables that should be graphed.
%
% Outputs:
%   graphs             - A vector of handles to axes on which the data has 
%                        been graphed.
%   lines              - A matrix of handles to line or surface (or other) 
%                        handles which have been drawn, the same length as 
%                        graphs.
%   vars               - Indices of variables which were graphed.
%
% Author:       Paul McCarthy <paul.mccarthy@csiro.au>
% Contributor:  Guillaume Galibert <guillaume.galibert@utas.edu.au>
%

%
% Copyright (c) 2016, Australian Ocean Data Network (AODN) and Integrated 
% Marine Observing System (IMOS).
% All rights reserved.
% 
% Redistribution and use in source and binary forms, with or without 
% modification, are permitted provided that the following conditions are met:
% 
%     * Redistributions of source code must retain the above copyright notice, 
%       this list of conditions and the following disclaimer.
%     * Redistributions in binary form must reproduce the above copyright 
%       notice, this list of conditions and the following disclaimer in the 
%       documentation and/or other materials provided with the distribution.
%     * Neither the name of the AODN/IMOS nor the names of its contributors 
%       may be used to endorse or promote products derived from this software 
%       without specific prior written permission.
% 
% THIS SOFTWARE IS PROVIDED BY THE COPYRIGHT HOLDERS AND CONTRIBUTORS "AS IS" 
% AND ANY EXPRESS OR IMPLIED WARRANTIES, INCLUDING, BUT NOT LIMITED TO, THE 
% IMPLIED WARRANTIES OF MERCHANTABILITY AND FITNESS FOR A PARTICULAR PURPOSE 
% ARE DISCLAIMED. IN NO EVENT SHALL THE COPYRIGHT OWNER OR CONTRIBUTORS BE 
% LIABLE FOR ANY DIRECT, INDIRECT, INCIDENTAL, SPECIAL, EXEMPLARY, OR 
% CONSEQUENTIAL DAMAGES (INCLUDING, BUT NOT LIMITED TO, PROCUREMENT OF 
% SUBSTITUTE GOODS OR SERVICES; LOSS OF USE, DATA, OR PROFITS; OR BUSINESS 
% INTERRUPTION) HOWEVER CAUSED AND ON ANY THEORY OF LIABILITY, WHETHER IN 
% CONTRACT, STRICT LIABILITY, OR TORT (INCLUDING NEGLIGENCE OR OTHERWISE) 
% ARISING IN ANY WAY OUT OF THE USE OF THIS SOFTWARE, EVEN IF ADVISED OF THE 
% POSSIBILITY OF SUCH DAMAGE.
%
  narginchk(3,3);
  
  if ~ishandle( parent),       error('parent must be a handle');      end
  if ~isstruct( sample_data),  error('sample_data must be a struct'); end
  if ~isnumeric(vars),         error('vars must be a numeric');       end
  
  graphs = [];
  lines  = [];
    
  if isempty(vars)
    return; 
  end
  
  % get the toolbox execution mode
  mode = readProperty('toolbox.mode');
  
  switch mode
      case 'profile'
          % we don't want to plot TIME, PROFILE, DIRECTION, LATITUDE, LONGITUDE, BOT_DEPTH
          p = getVar(sample_data.variables, 'BOT_DEPTH');
      case 'timeSeries'
          % we don't want to plot TIMESERIES, PROFILE, TRAJECTORY, LATITUDE, LONGITUDE, NOMINAL_DEPTH
          p = getVar(sample_data.variables, 'NOMINAL_DEPTH');
  end
  vars = vars + p;
  
  % make sure the data set contains depth 
  % data, either a dimension or a variable
  depth = getVar(sample_data.variables, 'DEPTH');
    
  if depth ~= 0
    depth = sample_data.variables{depth};
  else
    depth = getVar(sample_data.dimensions, 'DEPTH');
    
    if depth == 0, error('data set contains no depth data'); end
    
    remove = [];
    
    % if depth is a dimension, we can only plot those variables 
    % which provide data along the depth dimension
    for k = 1:length(vars)
        iDepth = sample_data.variables{vars(k)}.dimensions == depth;
      if ~any(iDepth)
        remove(end+1) = vars(k);
      end  
    end
    
    vars = setdiff(vars, remove);
    if isempty(vars)
      warning('no variables to graph');
      return; 
    end
    
    depth = sample_data.dimensions{depth};
  end
  
  for k = 1:length(vars)
    
    name = sample_data.variables{vars(k)}.name;
    
    % create the axes; the subplots are laid out horizontally
    graphs(k) = subplot(1, length(vars), k);
    
    set(graphs(k), 'Parent', parent,...
                   'XGrid',  'on',...
                   'Color', 'none',...
                   'YGrid',  'on');
    
    % make sure line colour alternate; because we are creating 
    % multiple axes, this is not done automatically for us
    col = get(graphs(k), 'ColorOrder');
    col = col(mod(k, length(col))+1, :);
    
    % plot the variable
    plotFunc             = getGraphFunc('DepthProfile', 'graph', name);
    [lines(k,:), labels] = plotFunc(graphs(k), sample_data, vars(k));
    
    % set the line colour - wrap in a try block, 
    % as surface plot colour cannot be set
    try set(lines(k,:), 'Color', col);
    catch e
    end
    
    % set x label
    uom = '';
    try      uom = [' (' imosParameters(labels{1}, 'uom') ')'];
    catch e, uom = '';
    end
    xLabel = [labels{1} uom];
    set(get(graphs(k), 'XLabel'), 'String', xLabel, 'Interpreter', 'none');

    % set y label for the first plot
    if k==1
        try      uom = [' (' imosParameters(labels{2}, 'uom') ')'];
        catch e, uom = '';
        end
        yLabel = [labels{2} uom];
        if length(yLabel) > 20, yLabel = [yLabel(1:17) '...']; end
        set(get(graphs(k), 'YLabel'), 'String', yLabel, 'Interpreter', 'none');
    end
    
    if sample_data.meta.level == 1 && strcmp(func2str(plotFunc), 'graphDepthProfileGeneric')
        qcSet     = str2double(readProperty('toolbox.qc_set'));
<<<<<<< HEAD
        
        % set x and y limits so that axis are optimised for good data only
        curData = sample_data.variables{vars(k)}.data;
        curDepth = depth.data;
        curFlag = sample_data.variables{vars(k)}.flags;
        iGood = (curFlag == 0) | (curFlag == 1) | (curFlag == 2);
=======
        goodFlag  = imosQCFlag('good',          qcSet, 'flag');
        pGoodFlag = imosQCFlag('probablyGood',  qcSet, 'flag');
        rawFlag   = imosQCFlag('raw',           qcSet, 'flag');
                
        % set x and y limits so that axis are optimised for good/probably good/raw data only
        curData = sample_data.variables{vars(k)}.data;
        curDepth = depth.data;
        curFlag = sample_data.variables{vars(k)}.flags;
        iGood = (curFlag == goodFlag) | (curFlag == pGoodFlag) | (curFlag == rawFlag);
>>>>>>> d228ae17

        [nSamples, nBins] = size(curData);
        if strcmpi(mode, 'timeSeries') && nBins > 1
            % ADCP data, we look for vertical dimension
            iVertDim = sample_data.variables{vars(k)}.dimensions(2);
            curDepth = repmat(curDepth, 1, nBins) - repmat(sample_data.dimensions{iVertDim}.data', nSamples, 1);
        end
        
        yLimits = [floor(min(curDepth(iGood))*10)/10, ceil(max(curDepth(iGood))*10)/10];
        xLimits = [floor(min(curData(iGood))*10)/10,  ceil(max(curData(iGood))*10)/10];
        
        %check for my surface soak flags - and set xLimits to flag range
        if ismember(name, {'tempSoakStatus', 'cndSoakStatus', 'oxSoakStatus'})
            xLimits = [min(imosQCFlag('flag', qcSet, 'values')) max(imosQCFlag('flag', qcSet, 'values'))];
        end
        
        %check for xLimits max=min
        if diff(xLimits) == 0;
            if xLimits(1) == 0
                xLimits = [-1, 1];
            else
                eps = 0.01 * xLimits(1);
                xLimits = [xLimits(1) - eps, xLimits(1) + eps];
            end
        end
        
        if any(any(iGood))
            set(graphs(k), 'YLim', yLimits);
            set(graphs(k), 'XLim', xLimits);
        end
    end
    
    yLimits = get(graphs(k), 'YLim');
    yStep   = (yLimits(2) - yLimits(1)) / 5;
    yTicks  = yLimits(1):yStep:yLimits(2);
    set(graphs(k), 'YTick', yTicks);
    
  end
end<|MERGE_RESOLUTION|>--- conflicted
+++ resolved
@@ -156,14 +156,6 @@
     
     if sample_data.meta.level == 1 && strcmp(func2str(plotFunc), 'graphDepthProfileGeneric')
         qcSet     = str2double(readProperty('toolbox.qc_set'));
-<<<<<<< HEAD
-        
-        % set x and y limits so that axis are optimised for good data only
-        curData = sample_data.variables{vars(k)}.data;
-        curDepth = depth.data;
-        curFlag = sample_data.variables{vars(k)}.flags;
-        iGood = (curFlag == 0) | (curFlag == 1) | (curFlag == 2);
-=======
         goodFlag  = imosQCFlag('good',          qcSet, 'flag');
         pGoodFlag = imosQCFlag('probablyGood',  qcSet, 'flag');
         rawFlag   = imosQCFlag('raw',           qcSet, 'flag');
@@ -173,7 +165,6 @@
         curDepth = depth.data;
         curFlag = sample_data.variables{vars(k)}.flags;
         iGood = (curFlag == goodFlag) | (curFlag == pGoodFlag) | (curFlag == rawFlag);
->>>>>>> d228ae17
 
         [nSamples, nBins] = size(curData);
         if strcmpi(mode, 'timeSeries') && nBins > 1
